--- conflicted
+++ resolved
@@ -78,7 +78,6 @@
       roff_rw_local s t.
 
   Definition roff_rw := rtc roff_rw_global.
-<<<<<<< HEAD
 
   #[global] Instance: RewriteRelation roff_rw := {}.
   #[global] Instance: subrelation roff_rw_global roff_rw.
@@ -89,7 +88,6 @@
   Proof. apply _. Abort. *)
   Definition roff_canon := nf roff_rw_global.
 
-=======
   #[global] Instance roff_rw_reflexive : Reflexive roff_rw.
   Proof.
     move=> x. done.
@@ -230,7 +228,6 @@
     }
   Admitted.
 
->>>>>>> c321e77c
   Definition offset := {o : raw_offset | roff_canon o}.
   #[global] Instance offset_eq_dec : EqDecision offset.
   Proof.
@@ -389,44 +386,10 @@
           by exists [], (o_derived_ base0 derived0 :: l), [o_sub_ ty 0], [].
         }
         {
-<<<<<<< HEAD
           subst.
           apply: rtc_l. 2: by apply: H.
           by exists [], (o_invalid_ :: l), [o_sub_ ty 0], [].
         }
-=======
-          apply roff_rw_cong with
-            (ol1:=[o_sub_ ty i])
-            (or1:=[o_sub_ ty i]).
-          { done. }
-          { by apply H0. }
-        }
-      }
-      { done. }
-      {
-        apply roff_rw_cong with
-          (ol1:=[o_base_ derived base])
-          (or1:=[o_base_ derived base]).
-        { done. }
-        { done. }
-      }
-      {
-        apply roff_rw_cong with
-          (ol1:=[o_base_ derived base])
-          (or1:=[o_base_ derived base]).
-        { done. }
-        { done. }
-      }
-      {
-        apply roff_rw_cong with
-          (ol1:=[o_base_ derived base])
-          (or1:=[o_base_ derived base]).
-        { done. }
-        { done. }
-      }
-      {
-        case_match.
->>>>>>> c321e77c
         {
           clear H1.
           move: a => [Hbase Hder].
@@ -436,7 +399,6 @@
           by exists [], os, [o_base_ der2 base2; o_derived_ base2 der2], [].
         }
         {
-<<<<<<< HEAD
           clear H1.
           move: a => [Hbase Hder].
           subst.
@@ -446,61 +408,6 @@
         }
       Qed.
     End norm_sound.
-=======
-          apply roff_rw_cong with
-          (ol1:=[o_base_ der2 base2])
-          (or1:=[o_base_ der2 base2]).
-        { done. }
-        { by apply H0. }
-        }
-      }
-      { done. }
-      {
-        
-        apply roff_rw_cong with
-          (ol1:=[o_derived_ base0 derived0])
-          (or1:=[o_derived_ base0 derived0]).
-        { done. }
-        { done. }
-      }
-      {
-        apply roff_rw_cong with
-          (ol1:=[o_derived_ base0 derived0])
-          (or1:=[o_derived_ base0 derived0]).
-        { done. }
-        { done. }
-      }
-      {
-        {
-          case_match.
-          {
-            clear H1.
-            move: a => [Hbase Hder].
-            subst.
-            apply: rtc_l. 2: by apply: H.
-            exists [], os, [o_derived_ base2 der2; o_base_ der2 base2], [].
-            split. easy.
-            split. easy.
-            constructor.
-          }
-          {
-            apply roff_rw_cong with
-              (ol1:=[o_derived_ base1 der1])
-              (or1:=[o_derived_ base1 der1]).
-          { done. }
-          { by apply H0. }
-          }
-        }
-      }
-      {
-        apply roff_rw_cong with
-          (ol1:=[o_derived_ base0 derived0])
-          (or1:=[o_derived_ base0 derived0]).
-        { done. }
-        { done. }
-      }
-    Qed.
->>>>>>> c321e77c
 
     Lemma norm_complete :
       ∀ o1 o2,
@@ -1219,13 +1126,7 @@
   | nullptr_
   | global_ptr_ (tu : translation_unit_canon) (o : obj_name)
   | fun_ptr_ (tu : translation_unit_canon) (o : obj_name)
-<<<<<<< HEAD
-  | alloc_ptr_ (a : alloc_id).
-
-=======
   | alloc_ptr_ (a : alloc_id) (va : vaddr).
-  
->>>>>>> c321e77c
   Inductive ptr_ : Set :=
   | invalid_ptr_
   | offset_ptr (p : root_ptr) (o : offset).
@@ -1357,17 +1258,13 @@
     | o_base_ derived base => o_base_off σ derived base
     | o_derived_ base derived => o_derived_off σ base derived
     | o_invalid_ => None
-<<<<<<< HEAD
     end.
 
   Definition mk_offset_seg σ (ro : raw_offset_seg) : offset_seg :=
     match eval_raw_offset_seg σ ro with
     | None => (o_invalid_, 0%Z)
     | Some off => (ro, off)
-    end.
-=======
     end. *)
->>>>>>> c321e77c
 
   Program Definition o_field (f : field) : offset :=
     [o_field_ f].
