--- conflicted
+++ resolved
@@ -25,8 +25,6 @@
 	exit(1);
 }
 
-
-<<<<<<< HEAD
 void declToCoq(ASTContext *ctxt, const clang::Decl* decl) {
 	Formatter fmt(llvm::outs());
 	Default filter(Filter::What::DEFINITION);
@@ -34,660 +32,6 @@
 	CoqPrinter cprint(fmt);
 	ClangPrinter(ctxt).printDecl(decl, cprint);
 }
-=======
-	void
-	VisitInitListExpr(const InitListExpr *expr) {
-	  ctor("Einitlist") << fmt::lparen;
-	  for (auto i : expr->inits()) {
-		parent->printExpr(i);
-		output() << "::";
-	  }
-	  output() << "nil" << fmt::rparen << fmt::rparen;
-	}
-
-	void
-	VisitCXXThisExpr(const CXXThisExpr *expr) {
-	  ctor("Ethis", false);
-	  done(expr);
-	}
-
-	void
-	VisitCXXNullPtrLiteralExpr(const CXXNullPtrLiteralExpr *expr) {
-	  output() << "Enull"; // note(gmm): null has a special "nullptr_t" type
-	}
-
-	void
-	VisitUnaryExprOrTypeTraitExpr(const UnaryExprOrTypeTraitExpr *expr) {
-	  auto do_arg = [this, expr]() {
-		if (expr->isArgumentType()) {
-		  ctor("inl", false);
-		  parent->printQualType(expr->getArgumentType());
-		  output() << fmt::rparen;
-		} else if (expr->getArgumentExpr()) {
-		  ctor("inr", false);
-		  parent->printExpr(expr->getArgumentExpr());
-		  output() << fmt::rparen;
-		} else {
-		  fatal("argument to sizeof/alignof is not a type or an expression.");
-		}
-	  };
-
-	  // todo(gmm): is there any benefit to not just desugaring `sizeof(e)` into
-	  // `sizeof(t)` where `t` is the type of `e`?
-	  // similarly for `alignof`?
-	  if (expr->getKind() == UnaryExprOrTypeTrait::UETT_AlignOf) {
-		ctor("Ealign_of", false);
-		do_arg();
-		done(expr);
-	  } else if (expr->getKind() == UnaryExprOrTypeTrait::UETT_SizeOf) {
-		ctor("Esize_of", false);
-		do_arg();
-		done(expr);
-	  } else {
-		error() << "unsupported expression `UnaryExprOrTypeTraitExpr`\n";
-	  }
-	}
-
-	void
-	VisitSubstNonTypeTemplateParmExpr(const SubstNonTypeTemplateParmExpr *expr) {
-	  this->Visit(expr->getReplacement());
-	}
-
-	void
-	VisitCXXNewExpr(const CXXNewExpr *expr) {
-	  ctor("Enew");
-	  if (expr->getOperatorNew()) {
-		ctor("Some", false);
-		parent->printGlobalName(expr->getOperatorNew());
-		output() << fmt::rparen;
-	  } else {
-		output() << "None";
-	  }
-
-	  output() << fmt::nbsp;
-
-	  OPTIONAL(parent->printExpr, expr->getArraySize());
-
-	  output() << fmt::nbsp;
-
-	  OPTIONAL(parent->printExpr, expr->getConstructExpr());
-
-	  done(expr);
-	}
-
-	void
-	VisitCXXDeleteExpr(const CXXDeleteExpr *expr) {
-	  ctor("Edelete");
-	  output() << (expr->isArrayForm() ? "true" : "false") << fmt::nbsp;
-
-	  if (expr->getOperatorDelete()) {
-		ctor("Some", false);
-		parent->printGlobalName(expr->getOperatorDelete());
-		output() << fmt::rparen;
-	  } else {
-		output() << "None";
-	  }
-	  output() << fmt::nbsp;
-
-	  parent->printExpr(expr->getArgument());
-
-	  done(expr);
-	}
-
-	void
-	VisitExprWithCleanups(const ExprWithCleanups *expr) {
-	  ctor("Eandclean");
-	  parent->printExpr(expr->getSubExpr());
-	  done(expr);
-	}
-
-	void
-	VisitMaterializeTemporaryExpr(const MaterializeTemporaryExpr *expr) {
-#if 0
-	  if (expr->getExtendingDecl()) {
-		parent->printName(expr->getExtendingDecl());
-	  } else {
-		error() << "no extending decl\n";
-	  }
-	  error() << "mangling number = " << expr->getManglingNumber() << "\n";
-#endif
-	  ctor("Etemp");
-	  parent->printExpr(expr->GetTemporaryExpr());
-	  done(expr);
-	}
-
-	void
-	VisitCXXTemporaryObjectExpr(const CXXTemporaryObjectExpr *expr) {
-	  ctor("Econstructor");
-	  parent->printGlobalName(expr->getConstructor());
-	  output() << fmt::nbsp;
-	  PRINT_LIST(expr->arg, parent->printExpr)
-	  done(expr);
-	}
-
-	void
-	VisitOpaqueValueExpr(const OpaqueValueExpr *expr) {
-	  parent->printExpr(expr->getSourceExpr());
-	}
-  };
-
-  class PrintDecl : public ConstDeclVisitorArgs<PrintDecl, bool, Filter::What> {
-  protected:
-  	ToCoq *const parent;
-
-  	DELEGATE_OUTPUT(parent)
-
-  public:
-  	PrintDecl(ToCoq *_parent)
-	  : parent(_parent) {
-	}
-
-	bool
-	VisitDecl (const Decl* d, Filter::What what) {
-	  error() << "visiting declaration..." << d->getDeclKindName() << "\n";
-	  return false;
-	}
-
-	bool
-	VisitTypeDecl (const TypeDecl* type, Filter::What what) {
-	  error() << "unsupported type declaration `" << type->getDeclKindName()
-		  << "`\n";
-	  return false;
-	}
-
-	bool
-	VisitEmptyDecl (const EmptyDecl *decl, Filter::What what) {
-	  return false;
-	}
-
-	bool
-	VisitTypedefNameDecl (const TypedefNameDecl* type, Filter::What what) {
-	  ctor("Dtypedef", false) << "\"" << type->getNameAsString() << "\"" << fmt::nbsp;
-	  parent->printQualType(type->getUnderlyingType());
-	  output() << fmt::rparen;
-	  return true;
-	}
-
-	bool
-	VisitCXXRecordDecl (const CXXRecordDecl *decl, Filter::What what) {
-	  if (decl->getNameAsString() == "") {
-		fatal("anonymous structs/classes are not supported");
-	  }
-	  if (decl != decl->getCanonicalDecl()) {
-		return false;
-	  }
-	  ctor("Dstruct");
-	  parent->printGlobalName(decl);
-	  output() << fmt::nbsp;
-	  if (!decl->isCompleteDefinition()) {
-		output() << "None" << fmt::rparen;
-		return true;
-	  }
-
-	  ctor("Some", false);
-
-	  // print the base classes
-	  output() << fmt::line << "{| s_bases :=" << fmt::nbsp;
-	  auto print_base = [this](const CXXBaseSpecifier &base) {
-		if (base.isVirtual()) {
-		  error() << "virtual base classes not supported\n";
-		}
-
-		auto rec = base.getType().getTypePtr()->getAsCXXRecordDecl();
-		if (rec) {
-		  parent->printGlobalName(rec);
-		} else {
-		  error() << "base class is not a RecordType";
-		}
-	  };
-	  PRINT_LIST(decl->bases, print_base)
-
-	  // print the fields
-	  output() << fmt::line << "; s_fields :=" << fmt::indent << fmt::line;
-	  auto print_field = [this](const FieldDecl *field) {
-		output() << "(\"" << field->getNameAsString() << "\"," << fmt::nbsp;
-		parent->printQualType(field->getType());
-		output() << ","  << fmt::nbsp;
-		if (const Expr* init = field->getInClassInitializer()) {
-		 ctor("Some", false);
-		 parent->printExpr(init);
-		 output() << fmt::rparen;
-		} else {
-		  output() << "None";
-		}
-		output() << ")";
-	  };
-	  PRINT_LIST(decl->field, print_field)
-	  output() << fmt::outdent;
-
-	  // note(gmm): i need to print any implicit declarations.
-
-	  output() << fmt::line << "|}" << fmt::rparen << fmt::rparen;
-
-	  {
-		bool skip = false;
-		for (auto i = decl->method_begin(), e = decl->method_end(); i != e; ++i) {
-		  if (!skip)
-			output() << fmt::line << "::" << fmt::nbsp;
-		  skip = !this->Visit(*i, what);
-		}
-	  }
-
-	  return true;
-	}
-
-	bool
-	VisitFunctionDecl (const FunctionDecl *decl, Filter::What what) {
-	  ctor("Dfunction");
-	  parent->printGlobalName(decl);
-	  output() << fmt::nbsp;
-	  parent->printFunction(decl, what);
-	  output() << fmt::rparen;
-	  return true;
-	}
-
-	bool
-	VisitCXXMethodDecl (const CXXMethodDecl *decl, Filter::What what) {
-	  if (decl->isStatic()) {
-		ctor("Dfunction") << "\"" << decl->getNameAsString() << "\"" << fmt::nbsp;
-		parent->printFunction(decl, what);
-		output() << fmt::rparen;
-		return true;
-	  } else {
-		if (decl->isVirtual()) {
-		  error() << "[ERR] virtual functions not supported: " << decl->getNameAsString() << "\n";
-		  return false;
-		}
-		ctor("Dmethod");
-		parent->printGlobalName(decl);
-		output() << fmt::line << fmt::indent;
-		parent->printMethod(decl, what);
-		output() << fmt::outdent << fmt::rparen;
-		return true;
-	  }
-	}
-
-  	bool
-	VisitCXXConstructorDecl(const CXXConstructorDecl *decl, Filter::What what) {
-  	  ctor("Dconstructor");
-  	  parent->printGlobalName(decl);
-  	  output() << fmt::line;
-  	  parent->printConstructor(decl, what);
-  	  output() << fmt::rparen;
-  	  return true;
-  	}
-
-  	bool
-	VisitCXXDestructorDecl(const CXXDestructorDecl *decl, Filter::What what) {
-  	  ctor("Ddestructor");
-  	  parent->printGlobalName(decl);
-  	  output() << fmt::line;
-  	  parent->printDestructor(decl, what);
-  	  output() << fmt::rparen;
-  	  return true;
-  	}
-
-	bool
-	VisitVarDecl (const VarDecl *decl, Filter::What what) {
-	  ctor("Dvar");
-	  parent->printGlobalName(decl);
-	  output() << fmt::nbsp;
-	  parent->printQualType(decl->getType());
-	  if (decl->hasInit() && what >= Filter::DEFINITION) {
-		ctor("Some", true);
-		parent->printExpr(decl->getInit());
-		output() << fmt::rparen;
-	  } else {
-		output() << "None";
-	  }
-	  output() << fmt::rparen;
-	  return true;
-	}
-
-	bool
-	VisitUsingDecl (const UsingDecl *decl, Filter::What what) {
-	  return false;
-	}
-
-	bool
-	VisitUsingDirectiveDecl(const UsingDirectiveDecl *decl, Filter::What what) {
-	  return false;
-	}
-
-	bool
-	VisitNamespaceDecl (const NamespaceDecl *decl, Filter::What what) {
-	  ctor("Dnamespace") /* << "\"" << decl->getNameAsString() << "\"" */ << fmt::line << fmt::lparen;
-	  if (what >= Filter::What::DEFINITION) {
-		for (auto d : decl->decls()) {
-		  if(parent->printDecl(d)) {
-			output() << "::" << fmt::nbsp;
-		  }
-		}
-	  }
-	  output() << "nil" << fmt::rparen;
-	  output() << fmt::rparen;
-	  return true;
-	}
-
-	bool
-	VisitEnumDecl (const EnumDecl *decl, Filter::What what) {
-	  if (decl->getNameAsString() == "") {
-		fatal("anonymous enumerations are not supported");
-	  }
-	  ctor("Denum") << "\"" << decl->getNameAsString() << "\"" << fmt::nbsp;
-	  auto t = decl->getIntegerType();
-	  if (!t.isNull()) {
-		ctor("Some", false);
-		parent->printQualType(decl->getIntegerType());
-		output() << fmt::rparen;
-	  } else {
-		output() << "None";
-	  }
-	  output() << fmt::nbsp;;
-
-	  auto print_case = [this, what](const EnumConstantDecl *i) {
-		output() << fmt::line << "(\"" << i->getNameAsString() << "\",";
-		output() << fmt::nbsp;;
-		if (auto init = i->getInitExpr()) {
-		  if (what >= Filter::What::DEFINITION) {
-			output() << "Some" << fmt::nbsp;;
-			parent->printExpr(init);
-		  }
-		} else {
-		  output() << "None";
-		}
-		output() << ")";
-	  };
-
-	  PRINT_LIST(decl->enumerator, print_case)
-
-	  output() << fmt::rparen;
-	  return true;
-	}
-
-	bool
-	VisitLinkageSpecDecl (const LinkageSpecDecl *decl, Filter::What what) {
-	  // todo(gmm): need to do the language spec
-	  ctor("Dextern");
-	  PRINT_LIST(decl->decls, parent->printDecl)
-	  output() << fmt::rparen;
-	  return true;
-	}
-
-	bool
-	VisitFunctionTemplateDecl(const FunctionTemplateDecl *decl, Filter::What what) {
-	  // note(gmm): for now, i am just going to return the specializations.
-	  //ctor("Dtemplated");
-
-	  /*
-	  output() << "(";
-	  for (auto i = decl->getTemplateParameters()->begin(), e = decl->getTemplateParameters()->end(); i != e; ++i) {
-		if (auto *nt = dyn_cast<NonTypeTemplateParmDecl>(*i)) {
-		  output() << "(NotType" << fmt::nbsp;
-		  parent->printQualType(nt->getType());
-		  output() << ",\"" << (*i)->getNameAsString() << "\") ::" << fmt::nbsp;
-		} else if (isa<TemplateTypeParmDecl>(*i)) {
-		  output() << "(Typename, \"" << (*i)->getNameAsString() << "\") ::" << fmt::nbsp;
-		} else {
-		  error() << "[ERR] unsupported template parameter type " << (*i)->getDeclKindName() << "\n";
-		}
-	  }
-	  output() << "nil)";
-
-	  parent->printDecl(decl->getTemplatedDecl());
-	  output() << fmt::nbsp;
-	  */
-
-	  if (decl->spec_begin() == decl->spec_end()) {
-		return false;
-	  }
-
-	  bool first = true;
-	  for (auto i : decl->specializations()) {
-		if (!first) {
-		  output() << "::";
-		  first = false;
-		}
-		parent->printDecl(i);
-	  }
-
-	  //PRINT_LIST(decl->spec, parent->printDecl)
-	  //output() << fmt::rparen;
-	  return true;
-	}
-
-	bool
-	VisitClassTemplateDecl(const ClassTemplateDecl *decl, Filter::What what) {
-	  if (decl->spec_begin() == decl->spec_end()) {
-		return false;
-	  }
-
-	  bool first = true;
-	  for (auto i : decl->specializations()) {
-		if (!first) {
-		  output() << "::";
-		  first = false;
-		}
-		parent->printDecl(i);
-	  }
-
-	  //PRINT_LIST(decl->spec, parent->printDecl)
-	  //output() << fmt::rparen;
-	  return true;
-	}
-  };
-
-private:
-  PrintType typePrinter;
-  PrintLocalDecl localPrinter;
-  PrintParam paramPrinter;
-  PrintStmt stmtPrinter;
-  PrintExpr exprPrinter;
-  PrintDecl declPrinter;
-  Filter *const filter;
-
-public:
-  explicit
-  ToCoq(ASTContext *ctxt, Formatter &fmt, Filter *f)
-  : out(fmt), engine(IntrusiveRefCntPtr<DiagnosticIDs>(), IntrusiveRefCntPtr<DiagnosticOptions>()), typePrinter(this), localPrinter(this), paramPrinter(
-  		  this), stmtPrinter(this), exprPrinter(this), declPrinter(this), filter(f), Context(ctxt) {
-	mangleContext = ItaniumMangleContext::create(*ctxt, engine);
-
-  }
-
-  SourceLocation
-  getStartSourceLocWithComment(const Decl* d) {
-	if (auto comment = Context->getRawCommentForDeclNoCache(d)) {
-	  return comment->getLocStart();
-	} else {
-	  return d->getLocStart();
-	}
-  }
-
-  Decl*
-  getPreviousDeclInContext(const Decl* d) {
-	auto dc = d->getLexicalDeclContext();
-
-	Decl* prev = nullptr;
-	for (auto it : dc->decls()) {
-	  if (it == d) {
-		return prev;
-	  } else {
-		prev = it;
-	  }
-	}
-	return nullptr;
-  }
-
-  SourceLocation
-  getPrevSourceLoc(const Decl* d) {
-	SourceManager &sm = Context->getSourceManager();
-	auto pd = getPreviousDeclInContext(d);
-	if (pd && pd->getLocEnd().isValid()) {
-	  return pd->getLocEnd();
-	} else {
-	  return sm.getLocForStartOfFile(sm.getFileID(d->getSourceRange().getBegin()));
-	}
-  }
-
-  bool
-  printDecl (const Decl* d) {
-#if 0
-	SourceManager &sm = Context->getSourceManager();
-	auto start = getPrevSourceLoc(d);
-	auto end = getStartSourceLocWithComment(d);
-	if (start.isValid() && end.isValid()) {
-	  comment::CommentScanner comments(StringRef(sm.getCharacterData(start), sm.getCharacterData(end) - sm.getCharacterData(start)));
-	  StringRef comment;
-	  while (comments.next(comment)) {
-		error() << "comment:\n";
-		error() << comment << "\n";
-	  }
-	}
-#endif
-
-	Filter::What what = filter->shouldInclude(d);
-	if (what != Filter::What::NOTHING) {
-	  return declPrinter.Visit(d, what);
-	}
-	return false;
-  }
-
-  void
-  printParam (const ParmVarDecl* d) {
-	paramPrinter.Visit(d);
-  }
-
-  void
-  printLocalDecl (const Decl* d) {
-	localPrinter.Visit(d);
-  }
-
-  void
-  printStmt (const Stmt* s) {
-	stmtPrinter.Visit(s);
-  }
-
-  void
-  printType (const Type* t) {
-	typePrinter.Visit(t);
-  }
-
-  void
-  printExpr (const Expr* d) {
-	exprPrinter.Visit(d);
-  }
-
-  void
-  printValCat(const Expr* d) {
-  	auto Class = d->Classify(*Context);
-  	if (Class.isLValue()) {
-  	  output() << "Lvalue";
-  	} else if (Class.isXValue()) {
-  	  output() << "Xvalue";
-  	} else if (Class.isRValue()) {
-  	  output() << "Rvalue";
-  	} else {
-  	  fatal("unknown value category");
-  	}
-  }
-
-  void
-  printExprAndValCat(const Expr* d) {
-	output() << fmt::lparen;
-	printValCat(d);
-	output() << "," << fmt::nbsp;
-	printExpr(d);
-	output() << fmt::rparen;
-  }
-
-  void
-  printDeclContext(const DeclContext *ctx) {
-	std::list<const DeclContext*> ctxs;
-
-	ctxs.push_front(ctx);
-	while ( (ctx = ctx->getParent()) ) {
-	  ctxs.push_front(ctx);
-	}
-
-	// pop the translation unit
-	assert(ctxs.front()->getDeclKind() == Decl::Kind::TranslationUnit);
-	ctxs.pop_front();
-
-	while(!ctxs.empty()) {
-	  const DeclContext *dc = ctxs.front();
-	  ctxs.pop_front();
-
-	  assert(dc);
-
-	  if (const auto *ns = dyn_cast<NamespaceDecl>(dc)) {
-		output() << "\"" << ns->getNameAsString() << "\"" << fmt::nbsp << "!::" << fmt::nbsp;
-	  } else if (const auto *rd = dyn_cast<CXXRecordDecl>(dc)) {
-	  	output() << "\"" << rd->getNameAsString() << "\"" << fmt::nbsp << "!::" << fmt::nbsp;;
-	  } else if (const auto *crd = dyn_cast<RecordDecl>(dc)) {
-		output() << "\"" << crd->getNameAsString() << "\"" << fmt::nbsp << "!::" << fmt::nbsp;;
-	  } else if (const auto *ed = dyn_cast<EnumDecl>(dc)) {
-		output() << "\"" << ed->getNameAsString() << "\"" << fmt::nbsp << "!::" << fmt::nbsp;;
-	  } else if (isa<LinkageSpecDecl>(dc)) {
-		// linkage specifications don't have names
-		continue;
-	  } else if (isa<TranslationUnitDecl>(dc)) {
-		assert(false);
-	  } else {
-		error() << "something unexpected " << dc->getDeclKindName() << "\n";
-		return;
-	  }
-	}
-
-	output() << "NStop";
-  }
-
-  void
-  printGlobalName(const NamedDecl *decl) {
-	assert(!decl->getDeclContext()->isFunctionOrMethod());
-
-	output() << "\"";
-	mangleContext->mangleCXXName(decl, out.nobreak());
-	output() << "\"";
-
-	// llvm::errs() << "\n";
-	// output() << fmt::indent << "{| g_path :=" << fmt::nbsp;
-	// printDeclContext(decl->getDeclContext());
-	// output() << "; g_name :=" << fmt::nbsp << "\"" << decl->getNameAsString() << "\" |}";
-	// output() << fmt::outdent;
-  }
-
-  void
-  printName(const NamedDecl *decl) {
-	if (decl->getDeclContext()->isFunctionOrMethod()) {
-	  ctor("Lname", false);
-	  output() << fmt::nbsp << "\"" << decl->getNameAsString() << "\"";
-	} else {
-	  ctor("Gname", false);
-	  printGlobalName(decl);
-	}
-	output() << fmt::rparen;
-  }
-
-  void
-  printQualType(const QualType &qt) {
-	if (qt.isLocalConstQualified()) {
-	  if (qt.isVolatileQualified()) {
-		ctor("Qconst_volatile");
-	  } else {
-		ctor("Qconst");
-	  }
-	} else {
-	  if (qt.isLocalVolatileQualified()) {
-		ctor("Qmut_volatile");
-	  } else {
-		ctor("Qmut");
-	  }
-	}
-	printType(qt.getTypePtr());
-    output() << fmt::rparen;
-  }
->>>>>>> 9fe377c9
 
 void stmtToCoq(ASTContext *ctxt, const clang::Stmt* stmt) {
 	Formatter fmt(llvm::outs());
