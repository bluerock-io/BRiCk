Require Import Coq.ZArith.BinInt.
Require Import Coq.Lists.List.
Require Import Coq.Strings.String.
Require Import Coq.Sorting.Permutation.
From Coq.QArith Require Import QArith Qcanon.
Require Import Coq.QArith.Qfield.
From Coq.micromega Require Import
     QMicromega Psatz.

Require Import Coq.ssr.ssrbool.

From Coq.Classes Require Import
     RelationClasses Morphisms DecidableClass.

From ChargeCore.SepAlg Require Import SepAlg.

From ChargeCore.Logics Require Import
     ILogic BILogic ILEmbed Later.

From Cpp Require Import
     Ast.
From Cpp.Sem Require Import
     Semantics Logic PLogic Wp Expr.
From Cpp.Auto Require Import
     Discharge.

Set Universe Polymorphism.
Set Printing Universes.

Require Import ExtLib.Data.Member.
Fixpoint remove {T} {t : T} {ls : list T} (m : member t ls) : list T :=
  match m with
  | @MZ _ _ ls => ls
  | @MN _ _ l _ m => l :: remove m
  end.


Lemma lforall_specialize : forall {T} (x : T) (P : T -> mpred),
    lforall P |-- P x.
Proof. intros. eapply lforallL. reflexivity. Qed.

Local Ltac t :=
  let cancel :=
      idtac; canceler ltac:(idtac; first [ eapply use_universal_arrow
                                         | eapply wandSP_cancel ]) ltac:(eauto) in
  discharge fail fail fail cancel eauto.


(* todo(gmm): move the above definitions *)

(* semantics of atomic builtins
 * https://gcc.gnu.org/onlinedocs/gcc/_005f_005fatomic-Builtins.html
 *)

Module Type cclogic.

  (****** Logical State ********)
  (* the type of (functional) separation algebras
   * notes:
   * - like Iris (and unlike ChargeCore), this definition is functional
   *   rather than relational.
   * - this definition seems to be missing a way to test whether a value
   *   is [undef].
   * todo(gmm): I should replace this definition.
   *)
  Structure PCM@{i j} : Type@{j} :=
  { p_type :> Type@{i};
    p_bot: p_type;
    p_compose: p_type -> p_type -> p_type;
    p_valid : p_type -> Prop;
    p_compose_com: forall p1 p2, p_compose p1 p2 = p_compose p2 p1;
    p_compose_assoc: forall p1 p2 p3,
        p_compose (p_compose p1 p2) p3 = p_compose p1 (p_compose p2 p3);
    p_compose_bot: forall p1 p2,
        p_compose p1 p2 = p_bot -> p1 = p_bot /\ p2 = p_bot;
    p_compose_w_bot: forall p, p_compose p p_bot = p;
    p_valid_bot : p_valid p_bot;
    p_valid_compose : forall p1 p2, p_valid (p_compose p1 p2) -> p_valid p1 /\ p_valid p2
  }.

  Arguments p_bot {_}.
  Arguments p_valid {_}.
  Arguments p_compose {_} _ _.

  Notation "a ⊕ b" := (p_compose a b) (at level 50, left associativity).

  Definition p_compatible {pcm : PCM} (a b : pcm.(p_type)) : Prop :=
    p_valid (a ⊕ b).

  (* frame-preserving update
   * this is so primitive, that it seems like it should go somewhere else
   *)
  Definition FPU {pcm} (v : pcm.(p_type)) (V' : pcm.(p_type) -> Prop) : Prop :=
    forall f, p_compatible v f -> exists v', V' v' /\ p_compatible v' f.

  Definition FPU_single {pcm} (v v' : pcm.(p_type)) : Prop :=
    FPU v (eq v').

  (* a simple way to define monoids. *)
  Section PCM_option.
    Context {T : Type} (bot : T) (compose : T -> T -> option T)
            (valid : T -> Prop).
    Hypothesis comp_comm : forall a b, compose a b = compose b a.
    Hypothesis comp_assoc : forall t t0 t1,
        match compose t t0 with
        | Some a => compose a t1
        | None => None
        end = match compose t0 t1 with
              | Some b => compose t b
              | None => None
              end.
    Hypothesis valid_bot : valid bot.
    Hypothesis valid_comp : forall a b c, compose a b = Some c ->
                                     valid c -> valid a /\ valid b.
    Hypothesis comp_bot : forall a b, compose a b = Some bot -> a = bot /\ b = bot.
    Hypothesis comp_w_bot : forall a, compose a bot = Some a.

    Local Definition pcompose := fun a b =>
                                   match a , b with
                                   | Some a , Some b => compose a b
                                   | _ , _ => None
                                   end.

    Local Definition pvalid := fun p =>
                                 match p with
                                 | None => False
                                 | Some p => valid p
                                 end.

    Definition pPCM : PCM.
    Proof.
      refine {| p_type := option T
                ; p_bot := Some bot
                ; p_compose  := pcompose
                ; p_valid := pvalid
             |}.
      all: unfold pcompose, pvalid.
      { abstract (destruct p1, p2; auto). }
      { abstract (destruct p1; auto; destruct p2; auto; destruct p3; auto;
                  destruct (compose t t0); reflexivity). }
      { abstract (destruct p1, p2; simpl; auto; try discriminate;
                  intros; eapply comp_bot in H; destruct H; subst; auto). }
      { abstract (destruct p; auto). }
      { auto. }
      { destruct p1, p2; try solve [ intuition ].
        specialize (valid_comp t t0).
        destruct (compose t t0); eauto.
        contradiction. }
    Defined.

    Opaque pcompose pvalid.

  End PCM_option.

  (** The Fractional Permission PCM **)
  Module Fp.
    Local Definition ok (q : Qc) : Prop :=
      match Qccompare 0 q , Qccompare q 1 with
      | Gt , _
      | _ , Gt => False
      | _ , _ => True
      end.
    Lemma to_prop : forall q, ok q <-> 0 <= q <= 1.
    Proof.
      intros; unfold ok.
      destruct (0 ?= q) eqn:?.
      { eapply Qceq_alt in Heqc; subst.
        compute. firstorder congruence. }
      { eapply Qclt_alt in Heqc.
        destruct (q ?= 1) eqn:X;
          [ eapply Qceq_alt in X | eapply Qclt_alt in X | eapply Qcgt_alt in X ].
        { subst. split; auto.
          compute; firstorder; congruence. }
        { split; auto.
          intro. split;
          eapply Qclt_le_weak; eauto. }
        { split; try tauto.
          destruct 1.
          eapply Qclt_not_le in X. tauto. } }
      { split; try tauto.
        eapply Qcgt_alt in Heqc.
        eapply Qclt_not_le in Heqc.
        destruct 1. tauto. }
    Qed.

    Definition is_ok q : {ok q} + {~ok q}.
      unfold ok.
      destruct (0 ?= q); destruct (q ?= 1);
        solve [ left ; trivial | right; tauto ].
    Defined.

    Lemma ok_irr : forall a (x y : ok a), x = y.
    Proof.
      unfold ok. intros.
      destruct (0 ?= a); destruct (a ?= 1); try contradiction.
      all: destruct x; destruct y; auto.
    Qed.

    Variant _Fp : Set :=
    | FPerm (f:Qc) (UNIT: ok f).

    Definition _Fp_zero : _Fp :=
      FPerm 0 ltac:(compute; split; congruence).

    Lemma FPerm_Equal: forall f g UNITf UNITg ,
        f = g -> FPerm f UNITf = FPerm g UNITg.
    Proof.
      intros. subst. f_equal.
      eapply ok_irr.
    Qed.

    Lemma FPerm_Inj : forall a b c d,
        FPerm a b = FPerm c d ->
        a = c.
    Proof. inversion 1; auto. Qed.

    (*Composition over fractional permissions*)
    Definition FPerm_Compose f g : option _Fp :=
      match f, g with
      | FPerm f' _, FPerm g' _ =>
        match is_ok (f' + g') with
        | left Pred => Some (FPerm (f' + g') Pred)
        | right _ => None
        end
      end.

    Local Ltac qify :=
      repeat match goal with
             | [ q : Qc |- _ ] => destruct q as [q ?]
             end;
      cbv [Qcle Qclt Q2Qc Qcanon.this Qcplus] in *;
      rewrite !Qred_correct in *.

    Lemma Fp_compose_com : forall s1 s2,
        FPerm_Compose s1 s2 = FPerm_Compose s2 s1.
    Proof.
      destruct s1, s2; cbn; auto.
      now rewrite Qcplus_comm.
    Qed.

    Lemma Fp_compose_assoc : forall s1 s2 s3,
        match FPerm_Compose s1 s2 with
        | None => None
        | Some x => FPerm_Compose x s3
        end = match FPerm_Compose s2 s3 with
              | None => None
              | Some x => FPerm_Compose s1 x
              end.
    Proof.
      destruct s1, s2, s3; cbn; auto.
      - unfold FPerm_Compose.
        repeat match goal with
               | |- _ => eapply FPerm_Equal
               | _ : context [ match ?X with _ => _ end ] |- _ =>
                 lazymatch X with
                 | match _ with _ => _ end => fail
                 | _ => destruct X; simpl
                 end
               | |- context [ match ?X with _ => _ end ] =>
                 lazymatch X with
                 | match _ with _ => _ end => fail
                 | _ => destruct X; simpl
                 end
               | H : FPerm _ _ = FPerm _ _ |- _ => inversion H; clear H; subst
               | H : ok _ |- _ => eapply to_prop in H
               | H : ~ok _ |- False => eapply H; eapply to_prop; qify; lra
               | |- Some _ = Some _ => f_equal
               | |- Some _ = None => exfalso
               | |- None = Some _ => exfalso
               end; simpl; eauto.
        ring.
    Qed.

    Lemma Fp_compose_bot : forall s1 s2,
        FPerm_Compose s1 s2 = Some _Fp_zero ->
        s1 = _Fp_zero /\ s2 = _Fp_zero.
    Proof.
      unfold _Fp_zero.
      destruct s1, s2;
        cbn;
        try destruct is_ok;
        try congruence.
      intros H.
      Opaque Qplus.
      inversion H.
      pose proof (proj1 (to_prop _) UNIT).
      pose proof (proj1 (to_prop _) UNIT0).
      assert (f + f0 == 0)%Q by (now rewrite <-H1, Qred_correct).
      split;
        f_equal;
        apply FPerm_Equal;
        qify;
        apply Qc_is_canon;
        cbn;
        lra.
    Qed.

    Lemma Fp_compose_w_bot : forall s,
        FPerm_Compose s _Fp_zero = Some s.
    Proof.
      destruct s; cbn; auto.
      replace (f + 0) with f by ring.
      destruct is_ok; intuition.
      f_equal. now apply FPerm_Equal.
    Qed.

    (* Example carrier monoid *)
    Definition t : PCM.
    Proof.
      eapply (@pPCM _ _Fp_zero FPerm_Compose (fun _ => True)).
      { eapply Fp_compose_com. }
      { eapply Fp_compose_assoc. }
      { exact I. }
      { tauto. }
      { eapply Fp_compose_bot. }
      { eapply Fp_compose_w_bot. }
    Defined.

    Definition readable (f : t) : Prop :=
      match f with
      | Some (FPerm f _) => (0 < f)%Q
      | _ => False
      end.

    Definition Fp_zero : t :=
      Some (FPerm 1 ltac:(compute; split; congruence)).

    Definition Fp_full : t :=
      Some (FPerm 1 ltac:(compute; split; congruence)).

  End Fp.
  Definition Fp := Fp.t.

  Module fmap.

    Parameter t : forall (k : Type) {_ : forall a b : k, Decidable (a = b)} (v : PCM), PCM.
    Parameter singleton : forall {k} {dec : forall a b : k, Decidable (a = b)} (v : PCM),
        k -> v.(p_type) -> (@t k dec v).(p_type).

  End fmap.
  Definition fmap := fmap.t.

  Module Invariants.
    (* notes:
     * - These can be encoded using ghost state.
     *)

    (* the names of invariants *)
    Definition iname : Set := (string * string).

    Definition namespace (pkg s : string) : iname :=
      (pkg, s)%string.

    (* named invariants *)
    Parameter Inv : forall (name : iname) (I : mpred), mpred.
    (* ^ the invariant [I] must be droppable *)

    Definition infinite (t : Type) : Prop :=
      exists (for_each : nat -> t),
        forall n1 n2, n1 <> n2 -> for_each n1 <> for_each n2.

    Axiom Inv_new : forall pkg I,
        I |-- empSP -> (* droppable *)
        empSP |-- Exists n : _, Inv (namespace pkg n) I.
    Axiom Inv_dup : forall (n : iname) I, Inv n I -|- Inv n I ** Inv n I.
    Axiom Inv_drop : forall (n : iname) I, Inv n I |-- empSP.

    (* trackable (named) invariants *)
    Parameter TInv : forall (_ : iname) (I : mpred), mpred.
    (* ^ the invariant [I] has no restrictions *)
    Axiom TInv_dup : forall (n : iname) I, TInv n I -|- TInv n I ** TInv n I.
    Axiom TInv_drop : forall (n : iname) I, TInv n I |-- empSP.

    (* note(gmm): this is like the Iron++ logic. *)
    Parameter OPerm : Fp -> iname -> mpred.
    Parameter DPerm : Fp -> iname -> mpred.
    Axiom OPerm_split : forall (f1 f2 : Fp) n,
        OPerm (f1 ⊕ f2) n -|- OPerm f1 n ** OPerm f2 n.
    Axiom DPerm_split : forall (f1 f2 : Fp) n,
        DPerm (f1 ⊕ f2) n -|- DPerm f1 n ** DPerm f2 n.

    Axiom TInv_new : forall pkg I,
      I |-- Exists n : _,
            let n := namespace pkg n in
            TInv n I ** OPerm Fp.Fp_full n ** DPerm Fp.Fp_full n.
  End Invariants.
  Import Invariants.
  Export Invariants.

  Definition disjoint {T} (xs ys : list T) : Prop :=
    List.Forall (fun x => ~List.In x ys) xs.

  (* view shifts
   * - this is an entirely different notion of entailment because it enables
   *   updating ghost state.
   *)
  Module ViewShift.
    (* notes:
     * - these are modeled on Iris 1.0. In subsequent versions of Iris, this
     *   concept was implemented in terms of "fancy update".
     *   todo(gmm): investigate this as an alternative presentation.
     *)

    Variant Inv_type : Type :=
    | Affine
    | Tracked (_ : Fp).

    Parameter shift : list (iname * Inv_type) -> list (iname * Inv_type) ->
                      mpred -> mpred -> mpred.
    (* ^ this definition is essentially:
     *   shift P Q |-- embed (FPU P Q)
     * except with respect to masks which can only be explained by going
     * a bit deeper into things.
     *)

    Axiom shift_id : empSP |-- shift nil nil empSP empSP.
    Axiom shift_frame : forall e1 e2 e' Q R S,
        disjoint (map fst e1) (map fst e') ->
        disjoint (map fst e2) (map fst e') ->
        shift e1 e2 Q R |-- shift (e1 ++ e') (e2 ++ e') (Q ** S) (R ** S).
    Axiom shift_trans : forall e1 e2 e3 Q R S,
        incl e2 (e1 ++ e3) ->
        shift e1 e2 Q R ** shift e2 e3 R S |-- shift e1 e3 Q S.
    Axiom shift_open : forall Q i,
        Inv i Q |-- shift ((i,Affine) :: nil) nil empSP Q.
    Axiom shift_close : forall Q i,
        Inv i Q |-- shift nil ((i,Affine) :: nil) Q empSP.
    Axiom shift_opent : forall Q i,
        TInv i Q |-- Forall q, shift ((i,Tracked q) :: nil) nil (OPerm q i) Q.
    Axiom shift_closet : forall Q i,
        TInv i Q |-- Forall q, shift nil ((i,Tracked q) :: nil) Q (OPerm q i).
    Axiom shift_deletet : forall Q i,
        TInv i Q
        |-- Forall q, shift nil ((i,Tracked q) :: nil) (OPerm q i -* OPerm Fp.Fp_full i ** DPerm Fp.Fp_full i) empSP.
    (* ^ note(gmm): the `q` permission was opened already, so you get that in
     * order to establish the final `OPerm 1`
     *)

    Axiom Proper_shift :
      Proper (@Permutation _ ++> @Permutation _ ++> lentails --> lentails ++> lentails)
             shift.
    Global Existing Instance Proper_shift.

    Lemma shift_conseq : forall e1 e2 P P' Q Q',
        P' |-- P ->
        Q |-- Q' ->
        shift e1 e2 P Q |-- shift e1 e2 P' Q'.
    Proof.
      intros * H1 H2.
      now rewrite H1, H2.
    Qed.

  End ViewShift.
  Import ViewShift.

  Module GhostState.
    (* A note to Gregory, If I were to paramterize mpred (p:Fp_Monoid) ...
     * THIS WOULD BE A NEAT SOLUTION.
     * I dont like them to be separate axioms. It is a ad-hoc solution,
     * but lets keep it as it for now.
     * ^^ note(gmm): agreed. this would be a fairly simple solution.
     *    it would require that all of our code is verified with respect to
     *    arbitrary `Fp_Monoid` that contain some (relevant) monoids.
     *    an alternative would be to build a universal [Fp_Monoid] (up to
     *    universe polymorphism) and then provide a way to do allocation.
     *    this would be analagous to:
     *      [mpred Universal]
     *    where [Universal] is:
     *      Definition Universal@{i j | j < i} : Type@{i} :=
     *        forall ra : RA@{j}, ra.(s_type).
     *    which gives me access to any resource algebra of universe less than [i].
     *    it is important to note that in almost all circumstances, the practical
     *    separation algebras that we are going to use are those with finite maps,
     *    so it might be a little bit easier to say.
     *      Definition Universal@{i j | j < i} : Type@{i} :=
     *        forall ra : RA@{j}, Fmap nat ra.(s_type),
     *)
    Parameter ghost_is : forall {Prm: PCM} (value : Prm), mpred.
    Axiom shift_ghost_is_bot : forall {Prm : PCM},
        |-- shift nil nil empSP (@ghost_is Prm p_bot).

    Definition ghost_ptsto {loc : Type} {dec : forall a b : loc, Decidable (a = b)}
               (Prm : PCM) (p : loc) (value : Prm) : mpred :=
      ghost_is (@fmap.singleton loc _ Prm p value).

<<<<<<< HEAD
    Axiom shift_ghost_alloc : forall loc dec prm v,
        [| v <> p_undef |]
        |-- shift nil nil
                  empSP
                  (Exists p, @ghost_ptsto loc dec prm p v).

    Axiom shift_ghost_compose : forall loc dec prm p v1 v2,
        @ghost_ptsto loc dec prm p v1 **
        @ghost_ptsto loc dec prm p v2
        -|- @ghost_ptsto loc dec prm p (p_compose v1 v2).

    (* note(gmm): i can update any ghost using frame preserving update
     *)
    Axiom shift_ghost_update : forall loc dec prm p v V',
        [| FPU v V' |]
        |-- shift nil nil
          (@ghost_ptsto loc dec prm p v)
          (Exists v', [| V' v' |] ** @ghost_ptsto loc dec prm p v').

    Lemma shift_ghost_update_single : forall loc dec prm p v v',
        [| FPU_single v v' |]
        |-- shift nil nil
                  (@ghost_ptsto loc dec prm p v)
                  (@ghost_ptsto loc dec prm p v').
    Proof.
      intros.
      t.
      unfold FPU_single in *.
      rewrite <-shift_conseq; [ | reflexivity | ].
      1: rewrite <-shift_ghost_update; t.
      t.
      subst.
      reflexivity.
    Qed.
=======
     (* note(gmm): i can update any ghost using frame preserving update
      *)
    Axiom shift_ghost_update : forall loc dec prm p v v',
        [| FPU v v' |]
        |-- shift nil nil (@ghost_ptsto loc dec prm p v)
                          (@ghost_ptsto loc dec prm p v').

>>>>>>> 9f154830
  End  GhostState.
  Export GhostState.

  (*Similarly one can encode ghost state using PCM*)
  (*
   This type extends as we introduce new logical assertions such as
   logical_ghost etc.
   A generic ghost location gl and a value kept gv.
   A General Note to Gregory : If we want to refer to resources encoded via monoids
      -- let's say Pg -- then we have to bookkeep/pass guard and containers (guard: In monoid_instance guard_container).

    I did not do bookeeping of Monoids -- guard: In MONID LIST MONOID -- for fractional permissions and pointsto but in general we have to have the following structure for all logical predicates.

   Specs below assume that we do not refer to any resource encoded via monoids so there exists no guard and monoid container that we defined above. In case we want you can introduce them to the specs below.
   *)
(*
  Variable guard_container : list PCM.
  Axiom logical_ghost: forall (ghost : PCM) (guard : In ghost guard_container)  (gl : ghost) (gv : val), mpred.
*)

  (* Parameter wp_ghst : Expr -> (val -> mpred) -> mpred. *)

   (*
     {P} E {Q}
    ------------
    {P} E {Q * exists l. l:g} //ghost location l carries the ghost resource g
   *)

  (* a "weakest pre-condition" for view shifts
   * note(gmm): in this style, we don't need to explicitly quantify over the
   * final open invariants.
   *)
  Parameter wp_shift : forall (mask : list (iname * Inv_type)),
      (list (iname * Inv_type) -> mpred) -> mpred.

  Axiom wp_shift_done : forall Q mask,
      Q mask |-- wp_shift mask Q.

  (* the rest of these need access to [P] in order to know where
   * to pull invariants from.
   *)
  Axiom wp_shift_vs : forall P from to Q,
    shift from to P Q
    |-- (* persistent *) Forall Z, ((P ** (Q -* wp_shift from Z)) -* wp_shift to Z).

  (* the next 4 axioms should be derivable from [wp_shift_vs] *)
  Theorem wp_shift_open : forall Q hide n I,
      ~In n (map fst hide) ->
      Inv n I ** (I -* wp_shift ((n, Affine) :: hide) Q)
      |-- wp_shift hide Q.
  Proof.
    intros.
    rewrite shift_open.
    erewrite shift_frame with (e':=hide) (S:=empSP).
    2:{ simpl. red. constructor. auto. constructor. }
    2:{ simpl. constructor. }
    rewrite wp_shift_vs.
    simpl.
    t.
  Qed.
  Theorem wp_shift_openT : forall q Q hide n I,
      ~In n (List.map fst hide) ->
      TInv n I ** OPerm q n ** (I -* wp_shift ((n, Tracked q) :: hide) Q)
      |-- wp_shift hide Q.
  Proof.
    intros.
    rewrite shift_opent.
    erewrite lforall_specialize.
    erewrite shift_frame with (e':=hide) (S:=empSP).
    2:{ simpl. red. constructor. auto. constructor. }
    2:{ simpl. constructor. }
    rewrite wp_shift_vs.
    t.
  Qed.


  Theorem wp_shift_close : forall Q hide n I,
      ~In n (map fst hide) ->
      Inv n I ** (I ** wp_shift hide Q)
      |-- wp_shift ((n,Affine) :: hide) Q.
  Proof.
    intros.
    rewrite shift_close.
    erewrite shift_frame with (e':=hide) (S:=empSP).
    2:{ simpl. constructor. }
    2:{ subst. simpl. constructor; [ | constructor ]; auto. }
    rewrite wp_shift_vs.
    simpl.
    t.
  Qed.
  Theorem wp_shift_closeT : forall (q : Fp) Q hide n I,
      ~In n (map fst hide) ->
      TInv n I ** I ** (OPerm q n -* wp_shift hide Q)
      |-- wp_shift ((n, Tracked q) :: hide) Q.
  Proof.
    intros.
    rewrite shift_closet.
    erewrite lforall_specialize.
    erewrite shift_frame with (e':=hide) (S:=empSP).
    2:{ simpl. constructor. }
    2:{ subst. simpl. constructor; [ | constructor ]; auto. }
    rewrite wp_shift_vs.
    simpl.
    t.
  Qed.
  Theorem wp_shift_deleteT : forall (q : Fp) Q hide n I,
      ~In n (map fst hide) ->
      TInv n I ** (OPerm q n -* OPerm Fp.Fp_full n ** DPerm Fp.Fp_full n) ** wp_shift hide Q
      |-- wp_shift ((n, Tracked q) :: hide) Q.
  Proof.
    intros.
    rewrite shift_deletet.
    erewrite lforall_specialize.
    erewrite shift_frame with (e':=hide) (S:=empSP).
    2:{ simpl. constructor. }
    2:{ subst. simpl. constructor; [ | constructor ]; auto. }
    simpl.
    rewrite wp_shift_vs.
    t.
  Qed.

  (* View shifts are sound as long as invariants are always re-established after
   * any atomic step. This means that it is sound to open invariants before
   * (and after) any evaluation provided that all of the invariants are
   * closed before any computation actually occurs.
   * We can express this generically through the following:
   *)
  Axiom shift_anywhere : forall P,
      wp_shift nil (fun to => [| to = nil |] ** P) |-- P.

  Definition wrap_shift (F : (val -> mpred) -> mpred) (Q : val -> mpred) : mpred :=
    wp_shift nil (fun to => F (fun result => wp_shift to (fun to => [| to = nil |] ** Q result))).


  (****** Wp Semantics for atomic operations
   * These are given in the style of function call axioms
   *)
  Parameter wp_atom : AtomicOp -> list val -> type -> (val -> mpred) -> mpred.

  (* note that this rule captures all of the interesting reasoning about atomics
   * through the use of [wp_shift]
   *)
  Monomorphic Axiom wp_rhs_atomic: forall rslv ti r ao es ty Q,
      wps (wpAnys (resolve:=rslv) ti r) es  (fun (vs : list val) (free : FreeTemps) =>
           wrap_shift (wp_atom ao vs ty) (fun v => Q v free)) empSP
      |-- wp_rhs (resolve:=rslv) ti r (Eatomic ao es ty) Q.

  (* Ideas adopted from the paper:
   * Relaxed Separation Logic: A program logic for C11 Concurrency -- Vefeiadis et al.
   *)

  (*Memory Ordering Patterns: Now we only have _SEQ_CST *)
  Definition _SEQ_CST := Vint 5.

  (* note(gmm): these are used for reading and writing values shared between
   * threads.
   * note(gmm): these look exactly like the standard read and write assertions
   * because all of the invariant reasoning is encapsulated in [wp_shift].
   *)
  Axiom wp_atom_load_cst
  : forall memorder (acc_type:type) (l : val) (Q : val -> mpred),
      [| memorder = _SEQ_CST |] **
      (Exists v, (_at (_eq l) (tprim acc_type v) ** ltrue //\\ Q v))
      |-- wp_atom AO__atomic_load_n (l :: memorder :: nil) acc_type Q.

  Axiom wp_atom_store_cst
  : forall memorder (acc_type:type) l Q val,
      [| memorder = _SEQ_CST |] **
      (Exists val, _at (_eq l) (tprim acc_type val)) **
      (_at (_eq l) (tprim acc_type val) -* Exists void, Q void)
      |-- wp_atom AO__atomic_store_n (l :: memorder :: val :: nil) (Qmut Tvoid) Q.

  (* atomic compare and exchange n *)
  Axiom wp_atom_compare_exchange_n:
    forall val_p expected_p desired wk succmemord failmemord Q'
           (ty : type)
           expected,
      ([|wk = Vbool false|] ** [|succmemord = _SEQ_CST|] ** [| failmemord = _SEQ_CST |] **
      Exists v,
         _at (_eq expected_p) (tprim ty expected) **
         _at (_eq val_p) (tprim ty v) **
         (([| v = expected |] -*
          _at (_eq expected_p) (tprim ty expected) **
          _at (_eq val_p) (tprim ty desired) -* Q' (Vbool true)) //\\
         ([| v <> expected |] -*
          _at (_eq expected_p) (tprim ty v) **
          _at (_eq val_p) (tprim ty v) -* Q' (Vbool false))))
       |-- wp_atom AO__atomic_compare_exchange_n
                   (val_p::succmemord::expected_p::failmemord::desired::wk::nil) (Qmut Tbool) Q'.
  (* ^ note(gmm): this states that *both pointers are read atomically*.
   *)

  (* atomic compare and exchange rule
   *)
  Axiom wp_atom_compare_exchange:
    forall P val_p expected_p desired_p wk succmemord failmemord Q
      (ty : type)
      expected desired,
         (_at (_eq expected_p) (tprim ty expected) **
         _at (_eq desired_p) (tprim ty desired) **
         Exists val, _at (_eq val_p) (tprim ty val) **
         [|wk = Vbool false|] ** [|succmemord = _SEQ_CST|] ** [| failmemord = _SEQ_CST |] **
         ((((* success *)
            [| val = expected |] **
            _at (_eq expected_p) (tprim ty expected) **
            _at (_eq desired_p) (tprim ty desired) **
            _at (_eq val_p) (tprim ty desired) -* Q (Vbool true))) //\\
          (((* failure *)
            [| val <> expected |] **
              _at (_eq expected_p) (tprim ty val) **
              _at (_eq desired_p) (tprim ty desired) **
              _at (_eq val_p) (tprim ty val) **
              P) -* Q (Vbool false))))
       |-- wp_atom AO__atomic_compare_exchange
                   (val_p::succmemord::expected_p::failmemord::desired::wk::nil) (Qmut Tbool) Q.

  (* atomic fetch and xxx rule *)
  Definition wp_fetch_xxx ao op : Prop :=
    forall E pls memorder Q (acc_type : type),
      [| memorder = _SEQ_CST |] **
         (Exists v,
          _at (_eq E) (tprim acc_type v) **
          Exists v', [| eval_binop op acc_type acc_type acc_type v pls v' |] **
                     (_at (_eq E) (tprim acc_type v') -* Q v))
      |-- wp_atom ao (E::pls::memorder::nil) acc_type Q.

(*
  Definition wp_fetch_xxx ao op : Prop :=
    forall q P E Qp pls memorder Q Q'
         (acc_type : type)
         (split: forall v,  P ** Qp v |--
                         Exists v', [| eval_binop op acc_type acc_type acc_type v pls v' |] **
                                    Qp v' ** Q v),
      Fp_readable q ->
         _at (_eq E) (AtomInv q acc_type Qp) **
         [| memorder = _SEQ_CST |] ** P **
         (Forall x, (_at (_eq E) (AtomInv q acc_type Qp) ** Q x) -* Q' x)
       |-- wp_atom ao (E::pls::memorder::nil) acc_type Q'.
*)

  Ltac fetch_xxx ao op :=
    let G := eval unfold wp_fetch_xxx in (wp_fetch_xxx ao op) in exact G.

  Axiom wp_atom_fetch_add : ltac:(fetch_xxx AO__atomic_fetch_add Badd).
  Axiom wp_atom_fetch_sub : ltac:(fetch_xxx AO__atomic_fetch_sub Bsub).
  Axiom wp_atom_fetch_and : ltac:(fetch_xxx AO__atomic_fetch_and Band).
  Axiom wp_atom_fetch_xor : ltac:(fetch_xxx AO__atomic_fetch_xor Bxor).
  Axiom wp_atom_fetch_or  : ltac:(fetch_xxx AO__atomic_fetch_or  Bor).

  (* atomic xxx and fetch rule *)
  Definition wp_xxx_fetch ao op : Prop :=
    forall E pls memorder Q (acc_type : type),
      [| memorder = _SEQ_CST |] **
         (Exists v,
          _at (_eq E) (tprim acc_type v) **
          Exists v', [| eval_binop op acc_type acc_type acc_type v pls v' |] **
                     (_at (_eq E) (tprim acc_type v') -* Q v'))
      |-- wp_atom ao (E::pls::memorder::nil) acc_type Q.

(*
  Definition wp_xxx_fetch ao op : Prop :=
    forall q P E Qp pls memorder Q Q'
         (acc_type : type)
         (split: forall v,  P ** Qp v |--
                         Exists v', [| eval_binop op acc_type acc_type acc_type v pls v' |] **
                                    Qp v' ** Q v'),
      Fp_readable q ->
         P ** _at (_eq E) (AtomInv q acc_type Qp) **
         [| memorder = _SEQ_CST |] **
         (Forall x, (_at (_eq E) (AtomInv q acc_type Qp) ** Q x) -* Q' x)
       |-- wp_atom ao (E::pls::memorder::nil) acc_type Q'.
*)

  Ltac xxx_fetch ao op :=
    let G := eval unfold wp_xxx_fetch in (wp_xxx_fetch ao op) in exact G.

  Axiom wp_atom_add_fetch : ltac:(xxx_fetch AO__atomic_add_fetch Badd).
  Axiom wp_atom_sub_fetch : ltac:(xxx_fetch AO__atomic_sub_fetch Bsub).
  Axiom wp_atom_and_fetch : ltac:(xxx_fetch AO__atomic_and_fetch Band).
  Axiom wp_atom_xor_fetch : ltac:(xxx_fetch AO__atomic_xor_fetch Bxor).
  Axiom wp_atom_or_fetch  : ltac:(xxx_fetch AO__atomic_or_fetch  Bor).

End cclogic.

Declare Module CCL : cclogic.

Export CCL.

Global Opaque p_compose p_valid p_bot.<|MERGE_RESOLUTION|>--- conflicted
+++ resolved
@@ -483,9 +483,8 @@
                (Prm : PCM) (p : loc) (value : Prm) : mpred :=
       ghost_is (@fmap.singleton loc _ Prm p value).
 
-<<<<<<< HEAD
     Axiom shift_ghost_alloc : forall loc dec prm v,
-        [| v <> p_undef |]
+        [| p_valid v |]
         |-- shift nil nil
                   empSP
                   (Exists p, @ghost_ptsto loc dec prm p v).
@@ -518,15 +517,6 @@
       subst.
       reflexivity.
     Qed.
-=======
-     (* note(gmm): i can update any ghost using frame preserving update
-      *)
-    Axiom shift_ghost_update : forall loc dec prm p v v',
-        [| FPU v v' |]
-        |-- shift nil nil (@ghost_ptsto loc dec prm p v)
-                          (@ghost_ptsto loc dec prm p v').
-
->>>>>>> 9f154830
   End  GhostState.
   Export GhostState.
 
