(*
 * Copyright (c) 2020 BedRock Systems, Inc.
 * This software is distributed under the terms of the BedRock Open-Source License.
 * See the LICENSE-BedRock file in the repository root for details.
 *)
(** this file defines the core logic (called [mpred]) that we use
    for C++.

    known issues:
    - currently the logic is sequentially consistent
    - the memory model is simplified from the standard C++ memory
      model.
 *)
Require Import bedrock.lang.prelude.base.
Require Export bedrock.lang.prelude.addr.

From iris.base_logic.lib Require Export iprop.
Require Import iris.bi.monpred.
From iris.bi.lib Require Import fractional.
From iris.proofmode Require Import tactics.
From iris_string_ident Require Import ltac2_string_ident.

Require Import iris.base_logic.lib.fancy_updates.
Require Import iris.base_logic.lib.own.
Require Import iris.base_logic.lib.cancelable_invariants.

Require Export bedrock.lang.bi.prelude.
Require Export bedrock.lang.bi.observe.
Export ChargeNotation.

From bedrock.lang.cpp Require Import ast semantics.

Variant validity_type : Set := Strict | Relaxed.

Implicit Types (vt : validity_type) (σ resolve : genv).

(* Namespace for the invariants of the C++ abstraction's ghost state. *)
Definition pred_ns : namespace := (nroot .@ "bedrock" .@ "lang" .@ "cpp_logic")%bs.

Module Type CPP_LOGIC_CLASS_BASE.
  Parameter cppG : gFunctors -> Type.
  Axiom has_inv : forall Σ, cppG Σ -> invG Σ.
  Axiom has_cinv : forall Σ, cppG Σ -> cinvG Σ.

  #[global] Existing Instances has_inv has_cinv.

  Existing Class cppG.

  Parameter _cpp_ghost : Type.
End CPP_LOGIC_CLASS_BASE.

Module Type CPP_LOGIC_CLASS_MIXIN (Import CC : CPP_LOGIC_CLASS_BASE).

  Class cpp_logic {thread_info : biIndex} : Type :=
  { _Σ       : gFunctors
  ; _ghost   : _cpp_ghost
  ; has_cppG : cppG _Σ
  }.
  Arguments cpp_logic : clear implicits.
  Coercion _Σ : cpp_logic >-> gFunctors.

  #[global] Existing Instance has_cppG.

  Section with_cpp.
    Context `{cpp_logic}.

    Definition mpred := iProp _Σ.
    Canonical Structure mpredO : ofeT
      := OfeT mpred (ofe_mixin (iPropO _Σ)).
    Canonical Structure mpredI : bi :=
    {|
      bi_car := mpred ;
      bi_ofe_mixin := bi_ofe_mixin (iPropI _Σ);
      bi_bi_mixin := bi_bi_mixin (iPropI _Σ);
      bi_bi_later_mixin := bi_bi_later_mixin (iPropI _Σ);
    |}.
  End with_cpp.

  Bind Scope bi_scope with bi_car.
  Bind Scope bi_scope with mpred.
  Bind Scope bi_scope with mpredI.
End CPP_LOGIC_CLASS_MIXIN.

Module Type CPP_LOGIC_CLASS := CPP_LOGIC_CLASS_BASE <+ CPP_LOGIC_CLASS_MIXIN.

Module Type CPP_LOGIC (Import CC : CPP_LOGIC_CLASS)
  (Import PTR : PTRS_FULL_INTF).

  Implicit Types (p : ptr).

  (* XXX why does this not work in the module type. *)
  Bind Scope ptr_scope with ptr.
  Bind Scope offset_scope with offset.

  Section with_cpp.
    Context `{Σ : cpp_logic}.

    (**
      [_valid_ptr vt p] is a persistent assertion that [p] is a _valid pointer_, that is:
      - [p] can be [nullptr]
      - [p] can point to a function or a (possibly dead) object [o]
      - if [vt = Relaxed], [p] can be past-the-end of a (possibly dead) object [o].
      In particular, [_valid_ptr vt p] prevents producing [p] by incrementing
      past-the-end pointers into overflow territory.

      Our definition of validity includes all cases in which a pointer is not
      an _invalid pointer value_ in the sense of the standard
      (https://eel.is/c++draft/basic.compound#3.1), except that our concept
      of validity survives deallocation; a pointer is only valid according to
      the standard (or "standard-valid") if it is _both_ valid ([_valid_ptr
      vt p]) and live ([live_ptr p]); we require both where needed (e.g.
      [eval_ptr_eq]).

      When the duration of a region of storage ends [note 1], contained objects [o] go
      from live to dead, and pointers to such objects become _dangling_, or
      _invalid pointer values_ (https://eel.is/c++draft/basic.compound#3.1);
      this is called _pointer zapping_ [note 1].
      In our semantics, that only consumes the non-persistent predicate
      [live_ptr p], not the persistent predicate [_valid_ptr vt p].

      Following Cerberus, [live_alloc_id] tracks liveness per allocation
      ID (see comments for [ptr]), and [live_ptr] is derived from it. Hence,
      a pointer [p] past-the-end of [o] also becomes dangling when [o] is
      deallocated.

      It's implementation-defined whether invalid pointer values are
      (non-copyable) trap representations. Instead, we restrict to
      implementations where dangling pointers are not trap representations
      (which is allowed, since this choice is implementation-defined) and
      pointer zapping does not actually clear pointers.

      [Note 1]. See https://eel.is/c++draft/basic.stc.general#4 and
      https://eel.is/c++draft/basic.compound#3.1 for C++, and
      http://www.open-std.org/jtc1/sc22/wg14/www/docs/n2369.pdf for
      discussion in the context of the C standard.
    *)
    Parameter _valid_ptr : forall (vt : validity_type), ptr -> mpred.
    (* strict validity (not past-the-end) *)
    Notation strict_valid_ptr := (_valid_ptr Strict).
    (* validity (past-the-end allowed) *)
    Notation valid_ptr := (_valid_ptr Relaxed).

    Axiom _valid_ptr_persistent : forall b p, Persistent (_valid_ptr b p).
    Axiom _valid_ptr_affine : forall b p, Affine (_valid_ptr b p).
    Axiom _valid_ptr_timeless : forall b p, Timeless (_valid_ptr b p).
    #[global] Existing Instances _valid_ptr_persistent _valid_ptr_affine _valid_ptr_timeless.

    Axiom _valid_ptr_nullptr : forall b, |-- _valid_ptr b nullptr.
    Axiom strict_valid_valid : forall p,
      strict_valid_ptr p |-- valid_ptr p.

    (** Formalizes the notion of "provides storage",
    http://eel.is/c++draft/intro.object#def:provides_storage *)
    Parameter provides_storage : ptr -> ptr -> type -> mpred.

    (**
    Typed points-to predicate. Fact [tptsto t q p v] asserts the following things:
    1. Pointer [p] points to value [v].
    2. We have fractional ownership [q] (in the separation logic sense).
    3. Pointer [p] points to a memory location with C++ type [t].
    However:
    1. Value [v] need not be initialized.
    2. Hence, [v] might not satisfy [has_type t v].

    We use this predicate both for pointers to actual memory and for pointers to
    C++ locations that are not stored in memory (as an optimization).
    *)
    Parameter tptsto : forall {σ:genv} (t : type) (q : Qp) (a : ptr) (v : val), mpred.

    Axiom tptsto_nonnull : forall {σ} ty q a,
      @tptsto σ ty q nullptr a |-- False.

    Axiom tptsto_proper :
      Proper (genv_eq ==> eq ==> eq ==> eq ==> eq ==> (≡)) (@tptsto).
    Axiom tptsto_mono :
      Proper (genv_leq ==> eq ==> eq ==> eq ==> eq ==> (⊢)) (@tptsto).
    #[global] Existing Instances tptsto_proper tptsto_mono.

    Axiom tptsto_timeless :
      forall {σ} ty q a v, Timeless (@tptsto σ ty q a v).
    Axiom tptsto_fractional :
      forall {σ} ty a v, Fractional (λ q, @tptsto σ ty q a v).
    #[global] Existing Instances tptsto_timeless tptsto_fractional.

    Axiom tptsto_frac_valid : forall {σ} t (q : Qp) p v,
      Observe [| q ≤ 1 |]%Qp (@tptsto σ t q p v).
    #[global] Existing Instance tptsto_frac_valid.

    Axiom tptsto_agree_int : forall {σ} t q1 q2 p v1 v2 z1 z2,
      v1 = Vint z1 -> v2 = Vint z2 ->
      Observe2 [| v1 = v2 |] (@tptsto σ t q1 p v1) (@tptsto σ t q2 p v2).
    Axiom tptsto_agree_ptr : forall {σ} t q1 q2 p v1 v2 p1 p2,
      v1 = Vptr p1 -> v2 = Vptr p2 ->
      Observe2 [| v1 = v2 |] (@tptsto σ t q1 p v1) (@tptsto σ t q2 p v2).
    Axiom tptsto_agree_raw : forall {σ} t q1 q2 p v1 v2 raw1 raw2,
      v1 = Vraw raw1 -> v2 = Vraw raw2 ->
      Observe2 [| v1 = v2 |] (@tptsto σ t q1 p v1) (@tptsto σ t q2 p v2).
    Axiom tptsto_agree_undef : forall {σ} t q1 q2 p v,
      Observe2 [| v = Vundef |] (@tptsto σ t q1 p v) (@tptsto σ t q2 p Vundef).
    Axiom tptsto_agree_qual : forall {σ} t ty q1 q2 p v1 v2,
      Observe2 [| v1 = v2 |] (@tptsto σ ty q1 p v1) (@tptsto σ ty q2 p v2) ->
      Observe2 [| v1 = v2 |]
               (@tptsto σ (Tqualified t ty) q1 p v1)
               (@tptsto σ (Tqualified t ty) q2 p v2).
    #[global] Existing Instances tptsto_agree_int tptsto_agree_ptr
                                 tptsto_agree_undef tptsto_agree_raw
                                 tptsto_agree_qual.

    Axiom tptsto_nonvoid : forall {σ} ty (q : Qp) p v,
      Observe [| ty <> Tvoid |] (@tptsto σ ty q p v).
    #[global] Existing Instance tptsto_nonvoid.

    (** The allocation is alive. Neither persistent nor fractional.
      See https://eel.is/c++draft/basic.stc.general#4 and
      https://eel.is/c++draft/basic.compound#3.1.
    *)
    Parameter live_alloc_id : alloc_id -> mpred.
    Axiom live_alloc_id_timeless : forall aid, Timeless (live_alloc_id aid).
    #[global] Existing Instance live_alloc_id_timeless.

    Axiom valid_ptr_alloc_id : forall p,
      valid_ptr p |-- [| is_Some (ptr_alloc_id p) |].

    (** This pointer is from a live allocation; this does not imply
    [_valid_ptr], because even overflowing offsets preserve the allocation ID.
    *)
    Definition live_ptr (p : ptr) :=
      default False%I (live_alloc_id <$> ptr_alloc_id p).

    (** We consider [nullptr] as live, following Krebbers, as a way to
    simplify stating rules for pointer comparison. *)
    Axiom nullptr_live : |-- live_ptr nullptr.

    Axiom tptsto_live : forall {σ} ty (q : Qp) p v,
      @tptsto σ ty q p v |-- live_ptr p ** True.

    (** [identity σ this mdc q p] state that [p] is a pointer to a (live)
        object of type [this] that is part of an object of type [mdc].
        - if [mdc = None] then this object identity is not initialized yet,
          e.g. because its base classes are still being constructed.

        the information is primarily used to dispatch virtual function calls.

        compilers can use the ownership here to represent dynamic dispatch
        tables.
     *)
    Parameter identity : forall {σ : genv}
        (this : globname) (most_derived : option globname),
        Qp -> ptr -> mpred.
    Axiom identity_fractional : forall σ this mdc p, Fractional (λ q, identity this mdc q p).
    Axiom identity_timeless : forall σ this mdc q p, Timeless (identity this mdc q p).
    #[global] Existing Instances identity_fractional identity_timeless.

    (** cpp2v-core#194: The fraction is valid? Agreement? *)

    (** this allows you to forget an object identity, necessary for doing
        placement [new] over an existing object.
     *)
    Axiom identity_forget : forall σ mdc this p,
        @identity σ this (Some mdc) 1 p |-- |={↑pred_ns}=> @identity σ this None 1 p.

    (** the pointer points to the code

      note that in the presence of code-loading, function calls will
      require an extra side-condition that the code is loaded.
     *)
    Parameter code_at : genv -> Func -> ptr -> mpred.
    Parameter method_at : genv -> Method -> ptr -> mpred.
    Parameter ctor_at : genv -> Ctor -> ptr -> mpred.
    Parameter dtor_at : genv -> Dtor -> ptr -> mpred.

    Section with_genv.
      Context {σ : genv}.
      Local Notation code_at := (code_at σ) (only parsing).
      Local Notation method_at := (method_at σ) (only parsing).
      Local Notation ctor_at := (ctor_at σ) (only parsing).
      Local Notation dtor_at := (dtor_at σ) (only parsing).

      Axiom code_at_persistent : forall f p, Persistent (code_at f p).
      Axiom code_at_affine : forall f p, Affine (code_at f p).
      Axiom code_at_timeless : forall f p, Timeless (code_at f p).

      Axiom method_at_persistent : forall f p, Persistent (method_at f p).
      Axiom method_at_affine : forall f p, Affine (method_at f p).
      Axiom method_at_timeless : forall f p, Timeless (method_at f p).

      Axiom ctor_at_persistent : forall f p, Persistent (ctor_at f p).
      Axiom ctor_at_affine : forall f p, Affine (ctor_at f p).
      Axiom ctor_at_timeless : forall f p, Timeless (ctor_at f p).

      Axiom dtor_at_persistent : forall f p, Persistent (dtor_at f p).
      Axiom dtor_at_affine : forall f p, Affine (dtor_at f p).
      Axiom dtor_at_timeless : forall f p, Timeless (dtor_at f p).

      #[global] Existing Instances
        code_at_persistent code_at_affine code_at_timeless
        method_at_persistent method_at_affine method_at_timeless
        ctor_at_persistent ctor_at_affine ctor_at_timeless
        dtor_at_persistent dtor_at_affine dtor_at_timeless.

      Axiom code_at_live   : forall f p,   code_at f p |-- live_ptr p.
      Axiom method_at_live : forall f p, method_at f p |-- live_ptr p.
      Axiom ctor_at_live   : forall f p,   ctor_at f p |-- live_ptr p.
      Axiom dtor_at_live   : forall f p,   dtor_at f p |-- live_ptr p.

      Axiom code_at_valid   : forall f p,   code_at f p |-- valid_ptr p.
      Axiom method_at_valid : forall f p, method_at f p |-- valid_ptr p.
      Axiom ctor_at_valid   : forall f p,   ctor_at f p |-- valid_ptr p.
      Axiom dtor_at_valid   : forall f p,   dtor_at f p |-- valid_ptr p.
    End with_genv.

    Axiom offset_pinned_ptr_pure : forall σ o n va p,
      eval_offset σ o = Some n ->
      pinned_ptr_pure va p ->
      valid_ptr (p .., o) |--
      [| pinned_ptr_pure (Z.to_N (Z.of_N va + n)) (p .., o) |].

    Axiom provides_storage_same_address : forall storage_ptr obj_ptr ty,
      Observe [| same_address storage_ptr obj_ptr |] (provides_storage storage_ptr obj_ptr ty).

    Axiom provides_storage_valid_storage_ptr : forall storage_ptr obj_ptr aty,
      Observe (valid_ptr storage_ptr) (provides_storage storage_ptr obj_ptr aty).
    Axiom provides_storage_valid_obj_ptr : forall storage_ptr obj_ptr aty,
      Observe (valid_ptr obj_ptr) (provides_storage storage_ptr obj_ptr aty).

    #[global] Existing Instances provides_storage_same_address
      provides_storage_valid_storage_ptr provides_storage_valid_obj_ptr.

    (**
    [exposed_aid aid] states that the storage instance identified by [aid] is
    "exposed" [1]. This enables int2ptr casts to produce pointers into this
    storage instance.

    [1] We use "exposed" in the sense defined by the N2577 draft C standard
    (http://www.open-std.org/jtc1/sc22/wg14/www/docs/n2577.pdf).
    See https://dl.acm.org/doi/10.1145/3290380 for an introduction.
    *)
    Parameter exposed_aid : alloc_id -> mpred.
    Axiom exposed_aid_persistent : forall aid, Persistent (exposed_aid aid).
    Axiom exposed_aid_affine : forall aid, Affine (exposed_aid aid).
    Axiom exposed_aid_timeless : forall aid, Timeless (exposed_aid aid).

    Axiom exposed_aid_null_alloc_id : |-- exposed_aid null_alloc_id.

    #[global] Existing Instances
      exposed_aid_persistent exposed_aid_affine exposed_aid_timeless.

    (**
      [type_ptr {resolve := resolve} ty p] asserts that [p] points to
      a (possibly dead) object of type [ty] (in environment
      [resolve]), as defined by https://eel.is/c++draft/basic.compound#3.1.

      This implies:
      - the pointer is strictly valid [type_ptr_strict_valid], and
        "p + 1" is also valid (while possibly past-the-end) [type_ptr_valid_plus_one].
      - the pointer is not null [type_ptr_nonnull]
      - the pointer is properly aligned [type_ptr_aligned_pure]

      [type_ptr] is persistent and survives deallocation of the pointed-to
      object, like [_valid_ptr].

      TODO: before a complete object is fully initialized,
      what [type_ptr] facts are available? For now, we only use [type_ptr]
      for fully initialized objects.
      Consider http://eel.is/c++draft/basic.memobj#basic.life, especially
      from http://eel.is/c++draft/basic.memobj#basic.life-1 to
      http://eel.is/c++draft/basic.memobj#basic.life-4.
     *)
    Parameter type_ptr : forall {resolve : genv} (c: type), ptr -> mpred.
    Axiom type_ptr_persistent : forall σ p ty,
      Persistent (type_ptr ty p).
    Axiom type_ptr_affine : forall σ p ty,
      Affine (type_ptr ty p).
    Axiom type_ptr_timeless : forall σ p ty,
      Timeless (type_ptr ty p).
    #[global] Existing Instances type_ptr_persistent type_ptr_affine type_ptr_timeless.

    Axiom type_ptr_aligned_pure : forall σ ty p,
      type_ptr ty p |-- [| aligned_ptr_ty ty p |].

    Axiom type_ptr_off_nonnull : forall {σ ty p o},
      type_ptr ty (p .., o) |-- [| p <> nullptr |].

    Axiom tptsto_type_ptr : forall (σ : genv) ty q p v,
      Observe (type_ptr ty p) (tptsto ty q p v).
    #[global] Existing Instance tptsto_type_ptr.

    (* All objects in the C++ abstract machine have a size

       NOTE to support un-sized objects, we can simply say that the [sizeof] operator
            in C++ is only a conservative approximation of the true size of an object.
     *)
    Axiom type_ptr_size : forall σ ty p,
        type_ptr ty p |-- [| is_Some (size_of σ ty) |].

    (**
    Recall that [type_ptr] and [strict_valid_ptr] don't include
    past-the-end pointers... *)
    Axiom type_ptr_strict_valid : forall resolve ty p,
      type_ptr ty p |-- strict_valid_ptr p.
    (** Hence they can be incremented into (possibly past-the-end) valid pointers. *)
    Axiom type_ptr_valid_plus_one : forall resolve ty p,
      type_ptr ty p |-- valid_ptr (p .., o_sub resolve ty 1).
    Axiom type_ptr_nonnull : forall resolve ty p,
      type_ptr ty p |-- [| p <> nullptr |].

    (**
     ** Deducing pointer equalities
     The following axioms, together with [same_address_o_sub_eq], enable going
     from [same_address] (produced by C++ pointer equality) to actual pointer
     equalities.
     *)

    (** Pointer equality with [nullptr] is easy, as long as your pointer is valid.
     Validity is necessary: the C++ expression [(char * )p - (uintptr_t) p]
     produces an invalid pointer with address 0, which is not [nullptr] because
     it preserves the provenance of [p]. *)
    Axiom same_address_eq_null : forall p tv,
      _valid_ptr tv p |--
      [| same_address p nullptr <-> p = nullptr |].

    (**
    [same_address_eq_type_ptr] concludes that two pointers [p1] and [p2] are
    equal if they have the same address, point to live objects [o1] and [o2],
    and have the same (non-uchar) type [ty] with nonzero size.

    Justifying this from the standard is tricky; here's a proof sketch.
    - Because [ty] has "nonzero size" (https://eel.is/c++draft/intro.object#8),
      and we don't support bitfields, we apply the standard:

      > Unless it is a bit-field, an object with nonzero size shall occupy one
        or more bytes of storage, including every byte that is occupied in full
        or in part by any of its subobjects.

    - Because [o1] and [o2] are live, these objects share storage, hence they
      must coincide or one must be nested inside the other
      (https://eel.is/c++draft/intro.object#4); if they coincide, our proof
      is done.
    - Because [ty] is not [unsigned char], neither pointer can provide storage
      for the other (https://eel.is/c++draft/intro.object#3); so one must be a
      subobject of the other.
    - Since [o1] and [o2] have type [ty], and type [ty] has "nonzero size",
      neither of [o1] and [o2] can be a subobject of the other;
      we conjecture is provable from the C++ type system.

    NOTE: we check "nonzero size"
    (https://eel.is/c++draft/basic.memobj#intro.object-8) using [size_of],
    which might incorporate implementation-specific compiler decisions.
    TODO: handle [std::byte] like [unsigned char].
    *)
    Axiom same_address_eq_type_ptr : forall resolve ty p1 p2 n,
      same_address p1 p2 ->
      size_of resolve ty = Some n ->
      (* if [ty = T_uchar], one of these pointer could provide storage for the other. *)
      ty <> T_uchar ->
      (n > 0)%N ->
      type_ptr ty p1 ∧ type_ptr ty p2 ∧ live_ptr p1 ∧ live_ptr p2 ⊢
        |={↑pred_ns}=> [| p1 = p2 |].
  End with_cpp.

End CPP_LOGIC.

Declare Module LC : CPP_LOGIC_CLASS.
Declare Module L : CPP_LOGIC LC PTRS_FULL_AXIOM.
Export LC L.

(* strict validity (not past-the-end) *)
Notation strict_valid_ptr := (_valid_ptr Strict).
(* validity (past-the-end allowed) *)
Notation valid_ptr := (_valid_ptr Relaxed).


(* Pointer axioms. XXX Not modeled for now. *)
Module Type VALID_PTR_AXIOMS.
  Section with_cpp.
    Context `{cpp_logic} {σ : genv}.

    Axiom invalid_ptr_invalid : forall vt,
      _valid_ptr vt invalid_ptr |-- False.

    (** Justified by [https://eel.is/c++draft/expr.add#4.1]. *)
    Axiom _valid_ptr_nullptr_sub_false : forall vt ty (i : Z) (_ : i <> 0),
      _valid_ptr vt (nullptr .., o_sub σ ty i) |-- False.
    (*
    TODO Controversial; if [f] is the first field, [nullptr->f] or casts relying on
    https://eel.is/c++draft/basic.compound#4 might invalidate this.
    To make this valid, we could ensure our axiomatic semantics produces
    [nullptr] instead of [nullptr ., o_field]. *)
    (* Axiom _valid_ptr_nullptr_field_false : forall vt f,
      _valid_ptr vt (nullptr .., o_field σ f) |-- False. *)

    (** These axioms are named after the predicate in the conclusion. *)

    (**
    TODO: The intended proof of [strict_valid_ptr_sub] assumes that, if [p']
    normalizes to [p ., [ ty ! i ]], then [valid_ptr p'] is defined to imply
    validity of all pointers from [p] to [p'].

    Note that `arrR` exposes stronger reasoning principles, but this might still be useful.
    *)
    Axiom strict_valid_ptr_sub : ∀ (i j k : Z) p ty vt1 vt2,
      (i <= j < k)%Z ->
      _valid_ptr vt1 (p .., o_sub σ ty i) |--
      _valid_ptr vt2 (p .., o_sub σ ty k) -* strict_valid_ptr (p .., o_sub σ ty j).

    (** XXX: this axiom is convoluted but
    TODO: The intended proof of [strict_valid_ptr_field_sub] (and friends) is that
    (1) if [p'] normalizes to [p'' ., [ ty ! i ]], then [valid_ptr p'] implies
    [valid_ptr p''].
    (2) [p .., o_field σ f .., o_sub σ ty i] will normalize to [p .., o_field
    σ f .., o_sub σ ty i], without cancellation.
    *)
    Axiom strict_valid_ptr_field_sub : ∀ p ty (i : Z) f vt,
      (0 < i)%Z ->
      _valid_ptr vt (p .., o_field σ f .., o_sub σ ty i) |-- strict_valid_ptr (p .., o_field σ f).

    (* TODO: can we deduce that [p] is strictly valid? *)
    Axiom _valid_ptr_base : ∀ p base derived vt,
      _valid_ptr vt (p .., o_base σ derived base) |-- _valid_ptr vt p.
    (* TODO: can we deduce that [p] is strictly valid? *)
    Axiom _valid_ptr_derived : ∀ p base derived vt,
      _valid_ptr vt (p .., o_derived σ base derived) |-- _valid_ptr vt p.
    (* TODO: can we deduce that [p] is strictly valid? *)
    Axiom _valid_ptr_field : ∀ p f vt,
      _valid_ptr vt (p .., o_field σ f) |-- _valid_ptr vt p.
    (* TODO: Pointers to fields can't be past-the-end, right?
    Except 0-size arrays. *)
    (* Axiom strict_valid_ptr_field : ∀ p f,
      valid_ptr (p .., o_field σ f) |--
      strict_valid_ptr (p .., o_field σ f). *)
    (* TODO: if we add [strict_valid_ptr_field], we can derive
    [_valid_ptr_field] from just [strict_valid_ptr_field] *)
    (* Axiom strict_valid_ptr_field : ∀ p f,
      strict_valid_ptr (p .., o_field σ f) |-- strict_valid_ptr p. *)

    (* We're ignoring virtual inheritance here, since we have no plans to
    support it for now, but this might hold there too. *)
    Axiom o_base_derived : forall p base derived,
      strict_valid_ptr (p .., o_base σ derived base) |--
      [| p .., o_base σ derived base .., o_derived σ base derived = p |].

    Axiom o_derived_base : forall p base derived,
      strict_valid_ptr (p .., o_derived σ base derived) |--
      [| p .., o_derived σ base derived .., o_base σ derived base = p |].

    (* Without the validity premise to the cancellation axioms ([o_sub_sub],
      [o_base_derived], [o_derived_base]) we could incorrectly deduce that
      [valid_ptr p] entails [valid_ptr (p ., o_base derived base ., o_derived
      base derived)] which entails [valid_ptr (p ., o_base derived base)].
    *)

    (* TODO: maybe add a validity of offsets to allow stating this more generally. *)
    Axiom valid_o_sub_size : forall p ty i vt,
      _valid_ptr vt (p .., o_sub σ ty i) |-- [| is_Some (size_of σ ty) |].
  End with_cpp.
End VALID_PTR_AXIOMS.
Declare Module Export VALID_PTR : VALID_PTR_AXIOMS.

Section pinned_ptr_def.
  Context `{Σ : cpp_logic}.

  (* Just wrappers. *)
  Lemma valid_ptr_nullptr : |-- valid_ptr nullptr.
  Proof. exact: _valid_ptr_nullptr. Qed.
  Lemma strict_valid_ptr_nullptr : |-- strict_valid_ptr nullptr.
  Proof. exact: _valid_ptr_nullptr. Qed.

  Definition exposed_ptr_def p : mpred :=
    valid_ptr p ** ∃ aid, [| ptr_alloc_id p = Some aid |] ** exposed_aid aid.
  Definition exposed_ptr_aux : seal exposed_ptr_def. Proof. by eexists. Qed.
  Definition exposed_ptr := exposed_ptr_aux.(unseal).
  Definition exposed_ptr_eq : exposed_ptr = _ := exposed_ptr_aux.(seal_eq).

  #[global] Instance exposed_ptr_persistent p : Persistent (exposed_ptr p).
  Proof. rewrite exposed_ptr_eq. apply _. Qed.
  #[global] Instance exposed_ptr_affine p : Affine (exposed_ptr p).
  Proof. rewrite exposed_ptr_eq. apply _. Qed.
  #[global] Instance exposed_ptr_timeless p : Timeless (exposed_ptr p).
  Proof. rewrite exposed_ptr_eq. apply _. Qed.
  #[global] Instance exposed_ptr_valid p :
    Observe (valid_ptr p) (exposed_ptr p).
  Proof. rewrite exposed_ptr_eq. apply _. Qed.

  Lemma exposed_ptr_nullptr : |-- exposed_ptr nullptr.
  Proof.
    rewrite exposed_ptr_eq /exposed_ptr_def ptr_alloc_id_nullptr.
    iDestruct valid_ptr_nullptr as "$". iExists _.
    by iDestruct exposed_aid_null_alloc_id as "$".
  Qed.

  Lemma offset_exposed_ptr p o :
    valid_ptr (p .., o) |-- exposed_ptr p -* exposed_ptr (p .., o).
  Proof.
    rewrite exposed_ptr_eq /exposed_ptr_def.
    iIntros "#V' #[V E]". iDestruct (valid_ptr_alloc_id with "V'") as %?.
    iFrame "V'". by rewrite ptr_alloc_id_offset.
  Qed.

  Lemma offset2_exposed_ptr p o1 o2 :
    valid_ptr (p .., o2) |-- exposed_ptr (p .., o1) -* exposed_ptr (p .., o2).
  Proof.
    rewrite exposed_ptr_eq /exposed_ptr_def.
    iIntros "#V2 #[V1 E]"; iFrame "V2".
    iDestruct (valid_ptr_alloc_id with "V1") as %?.
    iDestruct (valid_ptr_alloc_id with "V2") as %?.
    by rewrite ptr_alloc_id_offset // ptr_alloc_id_offset.
  Qed.

  (** Physical representation of pointers. *)
  (** [pinned_ptr va p] states that the abstract pointer [p] is tied to a
    virtual address [va].
    [pinned_ptr] will only hold on pointers that are associated to addresses,
    but other pointers exist. *)
  Definition pinned_ptr_def (va : vaddr) (p : ptr) : mpred :=
    [| pinned_ptr_pure va p |] ** exposed_ptr p.
  Definition pinned_ptr_aux : seal pinned_ptr_def. Proof. by eexists. Qed.
  Definition pinned_ptr := pinned_ptr_aux.(unseal).
  Definition pinned_ptr_eq : pinned_ptr = _ := pinned_ptr_aux.(seal_eq).

  #[global] Instance pinned_ptr_persistent va p : Persistent (pinned_ptr va p).
  Proof. rewrite pinned_ptr_eq. apply _. Qed.
  #[global] Instance pinned_ptr_affine va p : Affine (pinned_ptr va p).
  Proof. rewrite pinned_ptr_eq. apply _. Qed.
  #[global] Instance pinned_ptr_timeless va p : Timeless (pinned_ptr va p).
  Proof. rewrite pinned_ptr_eq. apply _. Qed.

  Lemma pinned_ptr_intro p va :
    pinned_ptr_pure va p -> exposed_ptr p |-- pinned_ptr va p.
  Proof. rewrite pinned_ptr_eq /pinned_ptr_def. by iIntros (?) "$". Qed.

  Lemma pinned_ptr_change_va p va va' :
    pinned_ptr_pure va p -> pinned_ptr va' p |-- pinned_ptr va p.
  Proof. rewrite pinned_ptr_eq /pinned_ptr_def. by iIntros (?) "(_ & $)". Qed.

  #[global] Instance pinned_ptr_pinned_ptr_pure va p :
    Observe [| pinned_ptr_pure va p |] (pinned_ptr va p).
  Proof. rewrite pinned_ptr_eq. apply _. Qed.

  #[global] Instance pinned_ptr_valid va p :
    Observe (valid_ptr p) (pinned_ptr va p).
  Proof. rewrite pinned_ptr_eq. apply _. Qed.

  (** Just a corollary of [provides_storage_same_address] in the style of
  [provides_storage_pinned_ptr]. *)
  Lemma provides_storage_pinned_ptr_pure {storage_ptr obj_ptr aty va} :
    pinned_ptr_pure va storage_ptr ->
    provides_storage storage_ptr obj_ptr aty |-- [| pinned_ptr_pure va obj_ptr |].
  Proof. rewrite provides_storage_same_address. by iIntros (HP <-). Qed.
End pinned_ptr_def.

Section with_cpp.
  Context `{Σ : cpp_logic} {σ : genv}.

  Lemma same_address_bool_null p tv :
    _valid_ptr tv p |--
    [| same_address_bool p nullptr = bool_decide (p = nullptr) |].
  Proof. rewrite same_address_eq_null; iIntros "!%". apply bool_decide_iff. Qed.

<<<<<<< HEAD
  #[global] Instance pinned_ptr_unique va va' p :
=======
  Lemma valid_ptr_nonnull_nonzero p :
    p <> nullptr ->
    valid_ptr p |-- [| ptr_vaddr p <> Some 0%N |].
  Proof.
    rewrite same_address_eq_null; iIntros (Hne Hiff) "!%".
    have {Hne Hiff}: ~same_address p nullptr by intuition.
    rewrite same_address_iff ptr_vaddr_nullptr. naive_solver.
  Qed.

  Global Instance pinned_ptr_unique va va' p :
>>>>>>> 7cb4e46a
    Observe2 [| va = va' |] (pinned_ptr va p) (pinned_ptr va' p).
  Proof.
    rewrite pinned_ptr_eq.
    iIntros "[%H1 _] [%H2 _] !> !%". exact: pinned_ptr_pure_unique.
  Qed.

  Lemma pinned_ptr_null : |-- pinned_ptr 0 nullptr.
  Proof.
    rewrite pinned_ptr_eq /pinned_ptr_def.
    iFrame (pinned_ptr_pure_null).
    iApply exposed_ptr_nullptr.
  Qed.

  Lemma offset_pinned_ptr o n va p :
    eval_offset _ o = Some n ->
    valid_ptr (p .., o) |--
    pinned_ptr va p -* pinned_ptr (Z.to_N (Z.of_N va + n)) (p .., o).
  Proof.
    rewrite pinned_ptr_eq /pinned_ptr_def.
    iIntros (He) "#V' #(%P & E)".
    iDestruct (offset_pinned_ptr_pure with "V'") as "$"; [done..|].
    by iApply offset_exposed_ptr.
  Qed.

  Lemma pinned_ptr_aligned_divide va n p :
    pinned_ptr va p ⊢
    [| aligned_ptr n p <-> (n | va)%N |].
  Proof.
    rewrite pinned_ptr_eq /pinned_ptr_def; iIntros "(%P & _) !%".
    exact: pinned_ptr_pure_aligned_divide.
  Qed.

  Lemma pinned_ptr_pure_type_divide_1 va n p ty
    (Hal : align_of ty = Some n) :
    type_ptr ty p ⊢ [| pinned_ptr_pure va p |] -∗ [| (n | va)%N |].
  Proof.
    rewrite type_ptr_aligned_pure. iIntros "!%".
    exact: pinned_ptr_pure_divide_1.
  Qed.

  Lemma pinned_ptr_type_divide_1 va n p ty
    (Hal : align_of ty = Some n) :
    type_ptr ty p ⊢ pinned_ptr va p -∗ [| (n | va)%N |].
  Proof.
    rewrite pinned_ptr_eq /pinned_ptr_def.
    iIntros "#? #(? & _)". by iApply pinned_ptr_pure_type_divide_1.
  Qed.

  Lemma _valid_valid p vt : _valid_ptr vt p |-- valid_ptr p.
  Proof. case: vt => [|//]. exact: strict_valid_valid. Qed.

  Lemma valid_ptr_sub (i j k : Z) p ty vt :
    (i <= j < k)%Z ->
    _valid_ptr vt (p .., o_sub σ ty i) |--
    _valid_ptr vt (p .., o_sub σ ty k) -* valid_ptr (p .., o_sub σ ty j).
  Proof. rewrite -strict_valid_valid. apply strict_valid_ptr_sub. Qed.

  Lemma _valid_ptr_field_sub (i : Z) p ty f vt (Hle : (0 <= i)%Z) :
    _valid_ptr vt (p .., o_field σ f .., o_sub σ ty i) |-- _valid_ptr vt (p .., o_field σ f).
  Proof.
    iIntros "V". case: (decide (i = 0)%Z) Hle => [-> _|Hne Hle].
    - iDestruct (valid_o_sub_size with "V") as %?.
      by rewrite offset_ptr_sub_0.
    - rewrite strict_valid_ptr_field_sub; last by lia.
      case: vt => //. by rewrite strict_valid_valid.
  Qed.

  (** [p] is a valid pointer value in the sense of the standard, or
  "standard-valid" (https://eel.is/c++draft/basic.compound#3.1), that is both
  valid (in our sense) and live.

  In particular, [p] is a valid pointer value even when accounting for
  pointer zapping.
  *)
  Definition _valid_live_ptr vt (p : ptr) : mpred :=
    _valid_ptr vt p ∗ live_ptr p.
  Definition valid_live_ptr p : mpred := _valid_live_ptr Relaxed p.
  Definition strict_valid_live_ptr p : mpred := _valid_live_ptr Strict p.

  #[global] Instance tptsto_flip_mono :
    Proper (flip genv_leq ==> eq ==> eq ==> eq ==> eq ==> flip (⊢))
      (@tptsto _ Σ).
  Proof. repeat intro. exact: tptsto_mono. Qed.

  #[global] Instance tptsto_as_fractional ty q a v :
    AsFractional (tptsto ty q a v) (λ q, tptsto ty q a v) q.
  Proof. exact: Build_AsFractional. Qed.

  #[global] Instance identity_as_fractional this mdc p q :
    AsFractional (identity this mdc q p) (λ q, identity this mdc q p) q.
  Proof. exact: Build_AsFractional. Qed.

  #[global] Instance tptsto_observe_nonnull t q p v :
    Observe [| p <> nullptr |] (tptsto t q p v).
  Proof.
    apply: observe_intro.
    destruct (ptr_eq_dec p nullptr); subst; last by eauto.
    rewrite {1}tptsto_nonnull. exact: bi.False_elim.
  Qed.

  (** function specifications written in weakest pre-condition style.
   *)
  Record function_spec : Type :=
    { fs_cc : calling_conv
    ; fs_return : type
    ; fs_arguments : list type
    ; fs_spec : thread_info -> list val -> (val -> mpred) -> mpred
    }.
  Arguments function_spec : clear implicits.
  Arguments Build_function_spec : clear implicits.

  Definition type_of_spec (fs : function_spec) : type :=
    normalize_type (Tfunction (cc:=fs.(fs_cc)) fs.(fs_return) fs.(fs_arguments)).

  Lemma length_type_of_spec fs1 fs2 :
    type_of_spec fs1 = type_of_spec fs2 →
    length (fs_arguments fs1) = length (fs_arguments fs2).
  Proof.
    destruct fs1, fs2; rewrite /type_of_spec/=; intros [= _ _ Hmap].
    erewrite <-map_length, Hmap.
    by rewrite map_length.
  Qed.

  (* [mpred] implication on [function_spec] *)
  Definition fs_impl (P Q : function_spec) : mpred :=
    [| type_of_spec P = type_of_spec Q |] ∗
    □ ∀ ti vs K, P.(fs_spec) ti vs K -∗ Q.(fs_spec) ti vs K.
  Lemma fs_impl_reflexive P : |-- fs_impl P P.
  Proof. iSplit; auto. Qed.
  Lemma fs_impl_transitive P Q R : fs_impl P Q |-- fs_impl Q R -* fs_impl P R.
  Proof.
    rewrite /fs_impl; iIntros "(-> & #H1) (-> & #H2)".
    iSplit; first done.
    iIntros "!>" (ti vs K) "Y".
    iApply ("H2" with "(H1 Y)").
  Qed.

  Definition fs_entails (P Q : function_spec) : Prop := |-- fs_impl P Q.

  #[global] Instance fs_entails_preorder : PreOrder fs_entails.
  Proof.
    split; rewrite /fs_entails.
    - intro x. exact: fs_impl_reflexive.
    - intros ? ? ? H1 H2. by iApply (fs_impl_transitive).
  Qed.
  #[global] Instance : RewriteRelation fs_entails := {}.

  (* [mpred] bi-impliciation on [function_spec] *)
  Definition fs_equiv (P Q : function_spec) : mpred :=
    [| type_of_spec P = type_of_spec Q |] ∗
    □ ∀ ti vs K, P.(fs_spec) ti vs K ∗-∗ Q.(fs_spec) ti vs K.
  Lemma fs_equiv_split P Q : fs_equiv P Q -|- fs_impl P Q ** fs_impl Q P.
  Proof.
    rewrite /fs_equiv /fs_impl; iSplit.
    - iIntros "(-> & #W)"; repeat iSplit => //;
      iIntros "!>" (???) "A"; iApply ("W" with "A").
    - iIntros "((-> & #W1) & (_ & #W2))".
      iSplit => //; iIntros "!>" (???); iSplit;
        [by iApply "W1" | by iApply "W2"].
  Qed.

  Lemma fs_equiv_reflexive P : |-- fs_equiv P P.
  Proof. rewrite fs_equiv_split -fs_impl_reflexive; by iSplit. Qed.
  Lemma fs_equiv_symmetric P Q : fs_equiv Q P |-- fs_equiv P Q.
  Proof. rewrite !fs_equiv_split. iDestruct 1 as "($ & $)". Qed.
  Lemma fs_equiv_transitive P Q R : fs_equiv P Q |-- fs_equiv Q R -* fs_equiv P R.
  Proof.
    rewrite !fs_equiv_split; iIntros "#(PQ & QP) #(QR & RQ)".
    by iSplit; iApply fs_impl_transitive.
  Qed.

  (* Equivalence relation on [function_spec] *)
  #[global] Instance function_spec_equiv : Equiv function_spec :=
    fun P Q => |-- fs_equiv P Q.

  Lemma function_spec_equiv_split P Q : P ≡ Q ↔ fs_entails P Q /\ fs_entails Q P.
  Proof.
    rewrite /fs_entails /equiv /function_spec_equiv fs_equiv_split; split.
    { by intros H; split; iDestruct H as "[??]". }
    { intros [H1 H2]. iDestruct H1 as "$". iDestruct H2 as "$". }
  Qed.

  #[global] Instance function_spec_equivalence : Equivalence (≡@{function_spec}).
  Proof.
    unfold equiv, function_spec_equiv. constructor; red; intros.
    - by iApply fs_equiv_reflexive.
    - by iApply fs_equiv_symmetric.
    - by iApply fs_equiv_transitive.
  Qed.

  (** *** Just wrappers. *)
  (** We can lift validity entailments through [Observe] (using
  [Observe_mono]. These are not instances, to avoid causing slowdowns in
  proof search. *)
  Lemma observe_strict_valid_valid
    `(Hobs : !Observe (strict_valid_ptr p) P) : Observe (valid_ptr p) P.
  Proof. by rewrite -strict_valid_valid. Qed.

  Lemma observe_type_ptr_strict_valid
    `(Hobs : !Observe (type_ptr ty p) P) : Observe (strict_valid_ptr p) P.
  Proof. by rewrite -type_ptr_strict_valid. Qed.

  Lemma observe_type_ptr_valid_plus_one
    `(Hobs : !Observe (type_ptr ty p) P) : Observe (valid_ptr (p .., o_sub σ ty 1)) P.
  Proof. by rewrite -type_ptr_valid_plus_one. Qed.

  Lemma type_ptr_valid ty p : type_ptr ty p |-- valid_ptr p.
  Proof. by rewrite type_ptr_strict_valid strict_valid_valid. Qed.

  #[global] Instance type_ptr_size_observe ty p :
    Observe [| is_Some (size_of σ ty) |] (type_ptr ty p).
  Proof. rewrite type_ptr_size. apply _. Qed.

  Lemma same_alloc_refl p : valid_ptr p ⊢ [| same_alloc p p |].
  Proof.
    rewrite valid_ptr_alloc_id same_alloc_iff. iIntros "!%". case; naive_solver.
  Qed.

  Lemma live_has_alloc_id p :
    live_ptr p ⊢ ∃ aid, [| ptr_alloc_id p = Some aid |] ∗ live_alloc_id aid.
  Proof. rewrite /live_ptr; iIntros. case: (ptr_alloc_id p) => /= [aid|]; eauto. Qed.
End with_cpp.<|MERGE_RESOLUTION|>--- conflicted
+++ resolved
@@ -656,9 +656,6 @@
     [| same_address_bool p nullptr = bool_decide (p = nullptr) |].
   Proof. rewrite same_address_eq_null; iIntros "!%". apply bool_decide_iff. Qed.
 
-<<<<<<< HEAD
-  #[global] Instance pinned_ptr_unique va va' p :
-=======
   Lemma valid_ptr_nonnull_nonzero p :
     p <> nullptr ->
     valid_ptr p |-- [| ptr_vaddr p <> Some 0%N |].
@@ -668,8 +665,7 @@
     rewrite same_address_iff ptr_vaddr_nullptr. naive_solver.
   Qed.
 
-  Global Instance pinned_ptr_unique va va' p :
->>>>>>> 7cb4e46a
+  #[global] Instance pinned_ptr_unique va va' p :
     Observe2 [| va = va' |] (pinned_ptr va p) (pinned_ptr va' p).
   Proof.
     rewrite pinned_ptr_eq.
